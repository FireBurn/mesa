--- conflicted
+++ resolved
@@ -30,11 +30,7 @@
 #include "util/u_math.h"
 
 
-<<<<<<< HEAD
-/** 2^x, for x in [-1.0, 1.0[ */
-=======
 /** 2^x, for x in [-1.0, 1.0] */
->>>>>>> eb4dded5
 float pow2_table[POW2_TABLE_SIZE];
 
 
@@ -47,11 +43,7 @@
 }
 
 
-<<<<<<< HEAD
-/** log2(x), for x in [1.0, 2.0[ */
-=======
 /** log2(x), for x in [1.0, 2.0] */
->>>>>>> eb4dded5
 float log2_table[LOG2_TABLE_SIZE];
 
 
