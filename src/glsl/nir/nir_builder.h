--- conflicted
+++ resolved
@@ -355,7 +355,6 @@
    nir_builder_instr_insert(build, &store->instr);
 }
 
-<<<<<<< HEAD
 static inline void
 nir_copy_deref_var(nir_builder *build, nir_deref_var *dest, nir_deref_var *src)
 {
@@ -379,8 +378,6 @@
    nir_builder_instr_insert(build, &copy->instr);
 }
 
-=======
->>>>>>> 109c3482
 static inline nir_ssa_def *
 nir_load_system_value(nir_builder *build, nir_intrinsic_op op, int index)
 {
