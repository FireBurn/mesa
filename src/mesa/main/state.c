/*
 * Mesa 3-D graphics library
 * Version:  7.3
 *
 * Copyright (C) 1999-2008  Brian Paul   All Rights Reserved.
 *
 * Permission is hereby granted, free of charge, to any person obtaining a
 * copy of this software and associated documentation files (the "Software"),
 * to deal in the Software without restriction, including without limitation
 * the rights to use, copy, modify, merge, publish, distribute, sublicense,
 * and/or sell copies of the Software, and to permit persons to whom the
 * Software is furnished to do so, subject to the following conditions:
 *
 * The above copyright notice and this permission notice shall be included
 * in all copies or substantial portions of the Software.
 *
 * THE SOFTWARE IS PROVIDED "AS IS", WITHOUT WARRANTY OF ANY KIND, EXPRESS
 * OR IMPLIED, INCLUDING BUT NOT LIMITED TO THE WARRANTIES OF MERCHANTABILITY,
 * FITNESS FOR A PARTICULAR PURPOSE AND NONINFRINGEMENT.  IN NO EVENT SHALL
 * BRIAN PAUL BE LIABLE FOR ANY CLAIM, DAMAGES OR OTHER LIABILITY, WHETHER IN
 * AN ACTION OF CONTRACT, TORT OR OTHERWISE, ARISING FROM, OUT OF OR IN
 * CONNECTION WITH THE SOFTWARE OR THE USE OR OTHER DEALINGS IN THE SOFTWARE.
 */


/**
 * \file state.c
 * State management.
 * 
 * This file manages recalculation of derived values in GLcontext.
 */


#include "glheader.h"
#include "mtypes.h"
#include "context.h"
#include "debug.h"
#include "macros.h"
#include "ffvertex_prog.h"
#include "framebuffer.h"
#include "light.h"
#include "matrix.h"
#if FEATURE_pixel_transfer
#include "pixel.h"
#endif
#include "shader/program.h"
#include "state.h"
#include "stencil.h"
#include "texenvprogram.h"
#include "texobj.h"
#include "texstate.h"


static void
update_separate_specular(GLcontext *ctx)
{
   if (NEED_SECONDARY_COLOR(ctx))
      ctx->_TriangleCaps |= DD_SEPARATE_SPECULAR;
   else
      ctx->_TriangleCaps &= ~DD_SEPARATE_SPECULAR;
}


/**
 * Update state dependent on vertex arrays.
 */
static void
update_arrays( GLcontext *ctx )
{
   GLuint i, min;

   /* find min of _MaxElement values for all enabled arrays */

   /* 0 */
   if (ctx->VertexProgram._Current
       && ctx->Array.ArrayObj->VertexAttrib[VERT_ATTRIB_POS].Enabled) {
      min = ctx->Array.ArrayObj->VertexAttrib[VERT_ATTRIB_POS]._MaxElement;
   }
   else if (ctx->Array.ArrayObj->Vertex.Enabled) {
      min = ctx->Array.ArrayObj->Vertex._MaxElement;
   }
   else {
      /* can't draw anything without vertex positions! */
      min = 0;
   }

   /* 1 */
   if (ctx->VertexProgram._Enabled
       && ctx->Array.ArrayObj->VertexAttrib[VERT_ATTRIB_WEIGHT].Enabled) {
      min = MIN2(min, ctx->Array.ArrayObj->VertexAttrib[VERT_ATTRIB_WEIGHT]._MaxElement);
   }
   /* no conventional vertex weight array */

   /* 2 */
   if (ctx->VertexProgram._Enabled
       && ctx->Array.ArrayObj->VertexAttrib[VERT_ATTRIB_NORMAL].Enabled) {
      min = MIN2(min, ctx->Array.ArrayObj->VertexAttrib[VERT_ATTRIB_NORMAL]._MaxElement);
   }
   else if (ctx->Array.ArrayObj->Normal.Enabled) {
      min = MIN2(min, ctx->Array.ArrayObj->Normal._MaxElement);
   }

   /* 3 */
   if (ctx->VertexProgram._Enabled
       && ctx->Array.ArrayObj->VertexAttrib[VERT_ATTRIB_COLOR0].Enabled) {
      min = MIN2(min, ctx->Array.ArrayObj->VertexAttrib[VERT_ATTRIB_COLOR0]._MaxElement);
   }
   else if (ctx->Array.ArrayObj->Color.Enabled) {
      min = MIN2(min, ctx->Array.ArrayObj->Color._MaxElement);
   }

   /* 4 */
   if (ctx->VertexProgram._Enabled
       && ctx->Array.ArrayObj->VertexAttrib[VERT_ATTRIB_COLOR1].Enabled) {
      min = MIN2(min, ctx->Array.ArrayObj->VertexAttrib[VERT_ATTRIB_COLOR1]._MaxElement);
   }
   else if (ctx->Array.ArrayObj->SecondaryColor.Enabled) {
      min = MIN2(min, ctx->Array.ArrayObj->SecondaryColor._MaxElement);
   }

   /* 5 */
   if (ctx->VertexProgram._Enabled
       && ctx->Array.ArrayObj->VertexAttrib[VERT_ATTRIB_FOG].Enabled) {
      min = MIN2(min, ctx->Array.ArrayObj->VertexAttrib[VERT_ATTRIB_FOG]._MaxElement);
   }
   else if (ctx->Array.ArrayObj->FogCoord.Enabled) {
      min = MIN2(min, ctx->Array.ArrayObj->FogCoord._MaxElement);
   }

   /* 6 */
   if (ctx->VertexProgram._Enabled
       && ctx->Array.ArrayObj->VertexAttrib[VERT_ATTRIB_COLOR_INDEX].Enabled) {
      min = MIN2(min, ctx->Array.ArrayObj->VertexAttrib[VERT_ATTRIB_COLOR_INDEX]._MaxElement);
   }
   else if (ctx->Array.ArrayObj->Index.Enabled) {
      min = MIN2(min, ctx->Array.ArrayObj->Index._MaxElement);
   }


   /* 7 */
   if (ctx->VertexProgram._Enabled
       && ctx->Array.ArrayObj->VertexAttrib[VERT_ATTRIB_EDGEFLAG].Enabled) {
      min = MIN2(min, ctx->Array.ArrayObj->VertexAttrib[VERT_ATTRIB_EDGEFLAG]._MaxElement);
   }

   /* 8..15 */
   for (i = VERT_ATTRIB_TEX0; i <= VERT_ATTRIB_TEX7; i++) {
      if (ctx->VertexProgram._Enabled
          && ctx->Array.ArrayObj->VertexAttrib[i].Enabled) {
         min = MIN2(min, ctx->Array.ArrayObj->VertexAttrib[i]._MaxElement);
      }
      else if (i - VERT_ATTRIB_TEX0 < ctx->Const.MaxTextureCoordUnits
               && ctx->Array.ArrayObj->TexCoord[i - VERT_ATTRIB_TEX0].Enabled) {
         min = MIN2(min, ctx->Array.ArrayObj->TexCoord[i - VERT_ATTRIB_TEX0]._MaxElement);
      }
   }

   /* 16..31 */
   if (ctx->VertexProgram._Current) {
      for (i = VERT_ATTRIB_GENERIC0; i < VERT_ATTRIB_MAX; i++) {
         if (ctx->Array.ArrayObj->VertexAttrib[i].Enabled) {
            min = MIN2(min, ctx->Array.ArrayObj->VertexAttrib[i]._MaxElement);
         }
      }
   }

   if (ctx->Array.ArrayObj->EdgeFlag.Enabled) {
      min = MIN2(min, ctx->Array.ArrayObj->EdgeFlag._MaxElement);
   }

   /* _MaxElement is one past the last legal array element */
   ctx->Array._MaxElement = min;
}


/**
 * Update the following fields:
 *   ctx->VertexProgram._Enabled
 *   ctx->FragmentProgram._Enabled
 *   ctx->ATIFragmentShader._Enabled
 * This needs to be done before texture state validation.
 */
static void
update_program_enables(GLcontext *ctx)
{
   /* These _Enabled flags indicate if the program is enabled AND valid. */
   ctx->VertexProgram._Enabled = ctx->VertexProgram.Enabled
      && ctx->VertexProgram.Current->Base.Instructions;
   ctx->FragmentProgram._Enabled = ctx->FragmentProgram.Enabled
      && ctx->FragmentProgram.Current->Base.Instructions;
   ctx->ATIFragmentShader._Enabled = ctx->ATIFragmentShader.Enabled
      && ctx->ATIFragmentShader.Current->Instructions[0];
}


/**
 * Update vertex/fragment program state.  In particular, update these fields:
 *   ctx->VertexProgram._Current
 *   ctx->VertexProgram._TnlProgram,
 * These point to the highest priority enabled vertex/fragment program or are
 * NULL if fixed-function processing is to be done.
 *
 * This function needs to be called after texture state validation in case
 * we're generating a fragment program from fixed-function texture state.
 */
static void
update_program(GLcontext *ctx)
{
   const struct gl_shader_program *shProg = ctx->Shader.CurrentProgram;
   const struct gl_vertex_program *prevVP = ctx->VertexProgram._Current;
   const struct gl_fragment_program *prevFP = ctx->FragmentProgram._Current;

   /*
    * Set the ctx->VertexProgram._Current and ctx->FragmentProgram._Current
    * pointers to the programs that should be used for rendering.  If either
    * is NULL, use fixed-function code paths.
    *
    * These programs may come from several sources.  The priority is as
    * follows:
    *   1. OpenGL 2.0/ARB vertex/fragment shaders
    *   2. ARB/NV vertex/fragment programs
    *   3. Programs derived from fixed-function state.
    *
    * Note: it's possible for a vertex shader to get used with a fragment
    * program (and vice versa) here, but in practice that shouldn't ever
    * come up, or matter.
    */

   if (shProg && shProg->LinkStatus && shProg->FragmentProgram) {
      /* Use shader programs */
      _mesa_reference_fragprog(ctx, &ctx->FragmentProgram._Current,
                               shProg->FragmentProgram);
   }
   else if (ctx->FragmentProgram._Enabled) {
      /* use user-defined vertex program */
      _mesa_reference_fragprog(ctx, &ctx->FragmentProgram._Current,
                               ctx->FragmentProgram.Current);
   }
   else if (ctx->FragmentProgram._MaintainTexEnvProgram) {
      /* Use fragment program generated from fixed-function state.
       */
      _mesa_reference_fragprog(ctx, &ctx->FragmentProgram._Current,
                               _mesa_get_fixed_func_fragment_program(ctx));
      _mesa_reference_fragprog(ctx, &ctx->FragmentProgram._TexEnvProgram,
                               ctx->FragmentProgram._Current);
   }
   else {
      /* no fragment program */
      _mesa_reference_fragprog(ctx, &ctx->FragmentProgram._Current, NULL);
   }

   /* Examine vertex program after fragment program as
    * _mesa_get_fixed_func_vertex_program() needs to know active
    * fragprog inputs.
    */
   if (shProg && shProg->LinkStatus && shProg->VertexProgram) {
      /* Use shader programs */
      _mesa_reference_vertprog(ctx, &ctx->VertexProgram._Current,
                            shProg->VertexProgram);
   }
   else if (ctx->VertexProgram._Enabled) {
      /* use user-defined vertex program */
      _mesa_reference_vertprog(ctx, &ctx->VertexProgram._Current,
                               ctx->VertexProgram.Current);
   }
   else if (ctx->VertexProgram._MaintainTnlProgram) {
      /* Use vertex program generated from fixed-function state.
       */
      _mesa_reference_vertprog(ctx, &ctx->VertexProgram._Current,
                               _mesa_get_fixed_func_vertex_program(ctx));
      _mesa_reference_vertprog(ctx, &ctx->VertexProgram._TnlProgram,
                               ctx->VertexProgram._Current);
   }
   else {
      /* no vertex program */
      _mesa_reference_vertprog(ctx, &ctx->VertexProgram._Current, NULL);
   }

   /* Let the driver know what's happening:
    */
   if (ctx->FragmentProgram._Current != prevFP && ctx->Driver.BindProgram) {
      ctx->Driver.BindProgram(ctx, GL_FRAGMENT_PROGRAM_ARB,
                              (struct gl_program *) ctx->FragmentProgram._Current);
   }
   
   if (ctx->VertexProgram._Current != prevVP && ctx->Driver.BindProgram) {
      ctx->Driver.BindProgram(ctx, GL_VERTEX_PROGRAM_ARB,
                              (struct gl_program *) ctx->VertexProgram._Current);
   }
}


static void
update_viewport_matrix(GLcontext *ctx)
{
   const GLfloat depthMax = ctx->DrawBuffer->_DepthMaxF;

   ASSERT(depthMax > 0);

   /* Compute scale and bias values. This is really driver-specific
    * and should be maintained elsewhere if at all.
    * NOTE: RasterPos uses this.
    */
   _math_matrix_viewport(&ctx->Viewport._WindowMap,
                         ctx->Viewport.X, ctx->Viewport.Y,
                         ctx->Viewport.Width, ctx->Viewport.Height,
                         ctx->Viewport.Near, ctx->Viewport.Far,
                         depthMax);
}


/**
 * Update derived multisample state.
 */
static void
update_multisample(GLcontext *ctx)
{
   ctx->Multisample._Enabled = GL_FALSE;
   if (ctx->Multisample.Enabled &&
       ctx->DrawBuffer &&
       ctx->DrawBuffer->Visual.sampleBuffers)
      ctx->Multisample._Enabled = GL_TRUE;
}


/**
 * Update derived color/blend/logicop state.
 */
static void
update_color(GLcontext *ctx)
{
   /* This is needed to support 1.1's RGB logic ops AND
    * 1.0's blending logicops.
    */
   ctx->Color._LogicOpEnabled = RGBA_LOGICOP_ENABLED(ctx);
}


/*
 * Check polygon state and set DD_TRI_CULL_FRONT_BACK and/or DD_TRI_OFFSET
 * in ctx->_TriangleCaps if needed.
 */
static void
update_polygon(GLcontext *ctx)
{
   ctx->_TriangleCaps &= ~(DD_TRI_CULL_FRONT_BACK | DD_TRI_OFFSET);

   if (ctx->Polygon.CullFlag && ctx->Polygon.CullFaceMode == GL_FRONT_AND_BACK)
      ctx->_TriangleCaps |= DD_TRI_CULL_FRONT_BACK;

   if (   ctx->Polygon.OffsetPoint
       || ctx->Polygon.OffsetLine
       || ctx->Polygon.OffsetFill)
      ctx->_TriangleCaps |= DD_TRI_OFFSET;
}


/**
 * Update the ctx->_TriangleCaps bitfield.
 * XXX that bitfield should really go away someday!
 * This function must be called after other update_*() functions since
 * there are dependencies on some other derived values.
 */
#if 0
static void
update_tricaps(GLcontext *ctx, GLbitfield new_state)
{
   ctx->_TriangleCaps = 0;

   /*
    * Points
    */
   if (1/*new_state & _NEW_POINT*/) {
      if (ctx->Point.SmoothFlag)
         ctx->_TriangleCaps |= DD_POINT_SMOOTH;
      if (ctx->Point.Size != 1.0F)
         ctx->_TriangleCaps |= DD_POINT_SIZE;
      if (ctx->Point._Attenuated)
         ctx->_TriangleCaps |= DD_POINT_ATTEN;
   }

   /*
    * Lines
    */
   if (1/*new_state & _NEW_LINE*/) {
      if (ctx->Line.SmoothFlag)
         ctx->_TriangleCaps |= DD_LINE_SMOOTH;
      if (ctx->Line.StippleFlag)
         ctx->_TriangleCaps |= DD_LINE_STIPPLE;
      if (ctx->Line.Width != 1.0)
         ctx->_TriangleCaps |= DD_LINE_WIDTH;
   }

   /*
    * Polygons
    */
   if (1/*new_state & _NEW_POLYGON*/) {
      if (ctx->Polygon.SmoothFlag)
         ctx->_TriangleCaps |= DD_TRI_SMOOTH;
      if (ctx->Polygon.StippleFlag)
         ctx->_TriangleCaps |= DD_TRI_STIPPLE;
      if (ctx->Polygon.FrontMode != GL_FILL
          || ctx->Polygon.BackMode != GL_FILL)
         ctx->_TriangleCaps |= DD_TRI_UNFILLED;
      if (ctx->Polygon.CullFlag
          && ctx->Polygon.CullFaceMode == GL_FRONT_AND_BACK)
         ctx->_TriangleCaps |= DD_TRI_CULL_FRONT_BACK;
      if (ctx->Polygon.OffsetPoint ||
          ctx->Polygon.OffsetLine ||
          ctx->Polygon.OffsetFill)
         ctx->_TriangleCaps |= DD_TRI_OFFSET;
   }

   /*
    * Lighting and shading
    */
   if (ctx->Light.Enabled && ctx->Light.Model.TwoSide)
      ctx->_TriangleCaps |= DD_TRI_LIGHT_TWOSIDE;
   if (ctx->Light.ShadeModel == GL_FLAT)
      ctx->_TriangleCaps |= DD_FLATSHADE;
   if (NEED_SECONDARY_COLOR(ctx))
      ctx->_TriangleCaps |= DD_SEPARATE_SPECULAR;

   /*
    * Stencil
    */
   if (ctx->Stencil._TestTwoSide)
      ctx->_TriangleCaps |= DD_TRI_TWOSTENCIL;
}
#endif


/**
 * Compute derived GL state.
 * If __GLcontextRec::NewState is non-zero then this function \b must
 * be called before rendering anything.
 *
 * Calls dd_function_table::UpdateState to perform any internal state
 * management necessary.
 * 
 * \sa _mesa_update_modelview_project(), _mesa_update_texture(),
 * _mesa_update_buffer_bounds(),
 * _mesa_update_lighting() and _mesa_update_tnl_spaces().
 */
void
_mesa_update_state_locked( GLcontext *ctx )
{
   GLbitfield new_state = ctx->NewState;
   GLbitfield prog_flags = _NEW_PROGRAM;

   if (new_state == _NEW_CURRENT_ATTRIB) 
      goto out;

   if (MESA_VERBOSE & VERBOSE_STATE)
      _mesa_print_state("_mesa_update_state", new_state);

   /* Determine which state flags effect vertex/fragment program state */
   if (ctx->FragmentProgram._MaintainTexEnvProgram) {
      prog_flags |= (_NEW_TEXTURE | _NEW_FOG | _DD_NEW_SEPARATE_SPECULAR);
   }
   if (ctx->VertexProgram._MaintainTnlProgram) {
      prog_flags |= (_NEW_ARRAY | _NEW_TEXTURE | _NEW_TEXTURE_MATRIX |
                     _NEW_TRANSFORM | _NEW_POINT |
                     _NEW_FOG | _NEW_LIGHT |
                     _MESA_NEW_NEED_EYE_COORDS);
   }

   /*
    * Now update derived state info
    */

   if (new_state & prog_flags)
      update_program_enables( ctx );

   if (new_state & (_NEW_MODELVIEW|_NEW_PROJECTION))
      _mesa_update_modelview_project( ctx, new_state );

   if (new_state & (_NEW_PROGRAM|_NEW_TEXTURE|_NEW_TEXTURE_MATRIX))
      _mesa_update_texture( ctx, new_state );

   if (new_state & _NEW_BUFFERS)
      _mesa_update_framebuffer(ctx);

   if (new_state & (_NEW_SCISSOR | _NEW_BUFFERS | _NEW_VIEWPORT))
      _mesa_update_draw_buffer_bounds( ctx );

   if (new_state & _NEW_POLYGON)
      update_polygon( ctx );

   if (new_state & _NEW_LIGHT)
      _mesa_update_lighting( ctx );

   if (new_state & _NEW_STENCIL)
      _mesa_update_stencil( ctx );

#if FEATURE_pixel_transfer
   if (new_state & _MESA_NEW_TRANSFER_STATE)
      _mesa_update_pixel( ctx, new_state );
#endif

   if (new_state & _DD_NEW_SEPARATE_SPECULAR)
      update_separate_specular( ctx );

   if (new_state & (_NEW_ARRAY | _NEW_PROGRAM))
      update_arrays( ctx );

   if (new_state & (_NEW_BUFFERS | _NEW_VIEWPORT))
      update_viewport_matrix(ctx);

   if (new_state & _NEW_MULTISAMPLE)
      update_multisample( ctx );

   if (new_state & _NEW_COLOR)
      update_color( ctx );

#if 0
   if (new_state & (_NEW_POINT | _NEW_LINE | _NEW_POLYGON | _NEW_LIGHT
                    | _NEW_STENCIL | _DD_NEW_SEPARATE_SPECULAR))
      update_tricaps( ctx, new_state );
#endif

   /* ctx->_NeedEyeCoords is now up to date.
    *
    * If the truth value of this variable has changed, update for the
    * new lighting space and recompute the positions of lights and the
    * normal transform.
    *
    * If the lighting space hasn't changed, may still need to recompute
    * light positions & normal transforms for other reasons.
    */
   if (new_state & _MESA_NEW_NEED_EYE_COORDS) 
      _mesa_update_tnl_spaces( ctx, new_state );

<<<<<<< HEAD
=======
   if (ctx->FragmentProgram._MaintainTexEnvProgram) {
      prog_flags |= (_NEW_ARRAY | _NEW_TEXTURE_MATRIX | _NEW_LIGHT |
                     _NEW_RENDERMODE |
                     _NEW_TEXTURE | _NEW_FOG | _DD_NEW_SEPARATE_SPECULAR);
   }
   if (ctx->VertexProgram._MaintainTnlProgram) {
      prog_flags |= (_NEW_ARRAY | _NEW_TEXTURE | _NEW_TEXTURE_MATRIX |
                     _NEW_RENDERMODE |
                     _NEW_TRANSFORM | _NEW_POINT |
                     _NEW_FOG | _NEW_LIGHT |
                     _MESA_NEW_NEED_EYE_COORDS);
   }
>>>>>>> ee4c921b
   if (new_state & prog_flags)
      update_program( ctx );

   /*
    * Give the driver a chance to act upon the new_state flags.
    * The driver might plug in different span functions, for example.
    * Also, this is where the driver can invalidate the state of any
    * active modules (such as swrast_setup, swrast, tnl, etc).
    *
    * Set ctx->NewState to zero to avoid recursion if
    * Driver.UpdateState() has to call FLUSH_VERTICES().  (fixed?)
    */
 out:
   new_state = ctx->NewState;
   ctx->NewState = 0;
   ctx->Driver.UpdateState(ctx, new_state);
   ctx->Array.NewState = 0;
}


/* This is the usual entrypoint for state updates:
 */
void
_mesa_update_state( GLcontext *ctx )
{
   _mesa_lock_context_textures(ctx);
   _mesa_update_state_locked(ctx);
   _mesa_unlock_context_textures(ctx);
}




/**
 * Want to figure out which fragment program inputs are actually
 * constant/current values from ctx->Current.  These should be
 * referenced as a tracked state variable rather than a fragment
 * program input, to save the overhead of putting a constant value in
 * every submitted vertex, transferring it to hardware, interpolating
 * it across the triangle, etc...
 *
 * When there is a VP bound, just use vp->outputs.  But when we're
 * generating vp from fixed function state, basically want to
 * calculate:
 *
 * vp_out_2_fp_in( vp_in_2_vp_out( varying_inputs ) | 
 *                 potential_vp_outputs )
 *
 * Where potential_vp_outputs is calculated by looking at enabled
 * texgen, etc.
 * 
 * The generated fragment program should then only declare inputs that
 * may vary or otherwise differ from the ctx->Current values.
 * Otherwise, the fp should track them as state values instead.
 */
void
_mesa_set_varying_vp_inputs( GLcontext *ctx,
                             GLbitfield varying_inputs )
{
   if (ctx->varying_vp_inputs != varying_inputs) {
      ctx->varying_vp_inputs = varying_inputs;
      ctx->NewState |= _NEW_ARRAY;
      /*_mesa_printf("%s %x\n", __FUNCTION__, varying_inputs);*/
   }
}


/**
 * Used by drivers to tell core Mesa that the driver is going to
 * install/ use its own vertex program.  In particular, this will
 * prevent generated fragment programs from using state vars instead
 * of ordinary varyings/inputs.
 */
void
_mesa_set_vp_override(GLcontext *ctx, GLboolean flag)
{
   if (ctx->VertexProgram._Overriden != flag) {
      ctx->VertexProgram._Overriden = flag;

      /* Set one of the bits which will trigger fragment program
       * regeneration:
       */
      ctx->NewState |= _NEW_ARRAY; 
   }
}<|MERGE_RESOLUTION|>--- conflicted
+++ resolved
@@ -531,21 +531,6 @@
    if (new_state & _MESA_NEW_NEED_EYE_COORDS) 
       _mesa_update_tnl_spaces( ctx, new_state );
 
-<<<<<<< HEAD
-=======
-   if (ctx->FragmentProgram._MaintainTexEnvProgram) {
-      prog_flags |= (_NEW_ARRAY | _NEW_TEXTURE_MATRIX | _NEW_LIGHT |
-                     _NEW_RENDERMODE |
-                     _NEW_TEXTURE | _NEW_FOG | _DD_NEW_SEPARATE_SPECULAR);
-   }
-   if (ctx->VertexProgram._MaintainTnlProgram) {
-      prog_flags |= (_NEW_ARRAY | _NEW_TEXTURE | _NEW_TEXTURE_MATRIX |
-                     _NEW_RENDERMODE |
-                     _NEW_TRANSFORM | _NEW_POINT |
-                     _NEW_FOG | _NEW_LIGHT |
-                     _MESA_NEW_NEED_EYE_COORDS);
-   }
->>>>>>> ee4c921b
    if (new_state & prog_flags)
       update_program( ctx );
 
