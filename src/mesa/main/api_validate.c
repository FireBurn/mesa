--- conflicted
+++ resolved
@@ -239,22 +239,6 @@
    /* Vertex buffer object tests */
    if (ctx->Array.ElementArrayBufferObj->Name) {
       /* use indices in the buffer object */
-<<<<<<< HEAD
-=======
-      GLsizei indexBytes;
-
-      if (type == GL_UNSIGNED_INT) {
-         indexBytes = count * sizeof(GLuint);
-      }
-      else if (type == GL_UNSIGNED_BYTE) {
-         indexBytes = count * sizeof(GLubyte);
-      }
-      else {
-         ASSERT(type == GL_UNSIGNED_SHORT);
-         indexBytes = count * sizeof(GLushort);
-      }
-
->>>>>>> 6b917d0b
       /* make sure count doesn't go outside buffer bounds */
       if (index_bytes(type, count) > ctx->Array.ElementArrayBufferObj->Size) {
          _mesa_warning(ctx, "glDrawRangeElements index out of buffer bounds");
