<<<<<<< HEAD
/**************************************************************************
 * 
 * Copyright 2003 Tungsten Graphics, Inc., Cedar Park, Texas.
 * All Rights Reserved.
 * 
 * Permission is hereby granted, free of charge, to any person obtaining a
 * copy of this software and associated documentation files (the
 * "Software"), to deal in the Software without restriction, including
 * without limitation the rights to use, copy, modify, merge, publish,
 * distribute, sub license, and/or sell copies of the Software, and to
 * permit persons to whom the Software is furnished to do so, subject to
 * the following conditions:
 * 
 * The above copyright notice and this permission notice (including the
 * next paragraph) shall be included in all copies or substantial portions
 * of the Software.
 * 
 * THE SOFTWARE IS PROVIDED "AS IS", WITHOUT WARRANTY OF ANY KIND, EXPRESS
 * OR IMPLIED, INCLUDING BUT NOT LIMITED TO THE WARRANTIES OF
 * MERCHANTABILITY, FITNESS FOR A PARTICULAR PURPOSE AND NON-INFRINGEMENT.
 * IN NO EVENT SHALL TUNGSTEN GRAPHICS AND/OR ITS SUPPLIERS BE LIABLE FOR
 * ANY CLAIM, DAMAGES OR OTHER LIABILITY, WHETHER IN AN ACTION OF CONTRACT,
 * TORT OR OTHERWISE, ARISING FROM, OUT OF OR IN CONNECTION WITH THE
 * SOFTWARE OR THE USE OR OTHER DEALINGS IN THE SOFTWARE.
 * 
 **************************************************************************/


#include "glheader.h"
#include "context.h"
#include "matrix.h"
#include "simple_list.h"
#include "extensions.h"
#include "framebuffer.h"
#include "imports.h"
#include "points.h"

#include "swrast/swrast.h"
#include "swrast_setup/swrast_setup.h"
#include "tnl/tnl.h"
#include "vbo/vbo.h"

#include "tnl/t_pipeline.h"
#include "tnl/t_vertex.h"

#include "drivers/common/driverfuncs.h"

#include "intel_screen.h"

#include "i830_dri.h"
#include "i830_common.h"

#include "intel_tex.h"
#include "intel_span.h"
#include "intel_ioctl.h"
#include "intel_batchbuffer.h"
#include "intel_blit.h"
#include "intel_regions.h"
#include "intel_buffer_objects.h"

#include "bufmgr.h"

#include "utils.h"
#include "vblank.h"
#ifndef INTEL_DEBUG
int INTEL_DEBUG = (0);
#endif

#define need_GL_NV_point_sprite
#define need_GL_ARB_multisample
#define need_GL_ARB_point_parameters
#define need_GL_ARB_texture_compression
#define need_GL_ARB_vertex_buffer_object
#define need_GL_ARB_vertex_program
#define need_GL_ARB_window_pos
#define need_GL_ARB_occlusion_query
#define need_GL_EXT_blend_color
#define need_GL_EXT_blend_equation_separate
#define need_GL_EXT_blend_func_separate
#define need_GL_EXT_blend_minmax
#define need_GL_EXT_cull_vertex
#define need_GL_EXT_fog_coord
#define need_GL_EXT_multi_draw_arrays
#define need_GL_EXT_secondary_color
#define need_GL_ATI_separate_stencil
#define need_GL_EXT_point_parameters
#define need_GL_VERSION_2_0
#define need_GL_VERSION_2_1
#define need_GL_ARB_shader_objects
#define need_GL_ARB_vertex_shader

#include "extension_helper.h"

#ifndef VERBOSE
int VERBOSE = 0;
#endif

/***************************************
 * Mesa's Driver Functions
 ***************************************/

#define DRIVER_VERSION                     "4.1.3002"

static const GLubyte *intelGetString( GLcontext *ctx, GLenum name )
{
   const char * chipset;
   static char buffer[128];

   switch (name) {
   case GL_VENDOR:
      return (GLubyte *)"Tungsten Graphics, Inc";
      break;
      
   case GL_RENDERER:
      switch (intel_context(ctx)->intelScreen->deviceID) {
      case PCI_CHIP_I965_Q:
	 chipset = "Intel(R) 965Q"; break;
         break;
      case PCI_CHIP_I965_G:
      case PCI_CHIP_I965_G_1:
	 chipset = "Intel(R) 965G"; break;
         break;
      case PCI_CHIP_I946_GZ:
	 chipset = "Intel(R) 946GZ"; break;
         break;
      case PCI_CHIP_I965_GM:
	 chipset = "Intel(R) 965GM"; break;
         break;
      case PCI_CHIP_IGD_GM:
      case PCI_CHIP_IGD_E_G:
	 chipset = "Intel(R) Integrated Graphics Device";
         break;
      case PCI_CHIP_Q45_G:
	  chipset = "Intel(R) Q45/Q43"; break;
      case PCI_CHIP_G45_G:
	  chipset = "Intel(R) G45/G43"; break;

      default:
	 chipset = "Unknown Intel Chipset"; break;
      }

      (void) driGetRendererString( buffer, chipset, DRIVER_VERSION, 0 );
      return (GLubyte *) buffer;

   default:
      return NULL;
   }
}


/**
 * Extension strings exported by the intel driver.
 *
 * \note
 * It appears that ARB_texture_env_crossbar has "disappeared" compared to the
 * old i830-specific driver.
 */
const struct dri_extension card_extensions[] =
{
    { "GL_ARB_multisample",                GL_ARB_multisample_functions },
    { "GL_ARB_multitexture",               NULL },
    { "GL_ARB_point_parameters",           GL_ARB_point_parameters_functions },
    { "GL_NV_point_sprite",                GL_NV_point_sprite_functions },
    { "GL_ARB_texture_border_clamp",       NULL },
    { "GL_ARB_texture_compression",        GL_ARB_texture_compression_functions },
    { "GL_ARB_texture_cube_map",           NULL },
    { "GL_ARB_texture_env_add",            NULL },
    { "GL_ARB_texture_env_combine",        NULL },
    { "GL_ARB_texture_env_dot3",           NULL },
    { "GL_ARB_texture_mirrored_repeat",    NULL },
    { "GL_ARB_texture_non_power_of_two",   NULL },
    { "GL_ARB_texture_rectangle",          NULL },
    { "GL_NV_texture_rectangle",           NULL },
    { "GL_EXT_texture_rectangle",          NULL },
    { "GL_ARB_texture_rectangle",          NULL },
    { "GL_ARB_point_sprite",               NULL},
    { "GL_ARB_point_parameters",	   NULL }, 
    { "GL_ARB_vertex_buffer_object",       GL_ARB_vertex_buffer_object_functions },
    { "GL_ARB_vertex_program",             GL_ARB_vertex_program_functions },
    { "GL_ARB_window_pos",                 GL_ARB_window_pos_functions },
    { "GL_EXT_blend_color",                GL_EXT_blend_color_functions },
    { "GL_EXT_blend_equation_separate",    GL_EXT_blend_equation_separate_functions },
    { "GL_EXT_blend_func_separate",        GL_EXT_blend_func_separate_functions },
    { "GL_EXT_blend_minmax",               GL_EXT_blend_minmax_functions },
    { "GL_EXT_blend_logic_op",             NULL },
    { "GL_EXT_blend_subtract",             NULL },
    { "GL_EXT_cull_vertex",                GL_EXT_cull_vertex_functions },
    { "GL_EXT_fog_coord",                  GL_EXT_fog_coord_functions },
    { "GL_EXT_multi_draw_arrays",          GL_EXT_multi_draw_arrays_functions },
    { "GL_EXT_secondary_color",            GL_EXT_secondary_color_functions },
    { "GL_ATI_separate_stencil",           GL_ATI_separate_stencil_functions },
    { "GL_EXT_stencil_wrap",               NULL },
    /* Do not enable this extension.  It conflicts with GL_ATI_separate_stencil
     * and 2.0's separate stencil, because mesa's computed _TestTwoSide will
     * only reflect whether it's enabled through this extension, even if the
     * application is using the other interfaces.
     */
/*{ "GL_EXT_stencil_two_side",           GL_EXT_stencil_two_side_functions },*/
    { "GL_EXT_texture_edge_clamp",         NULL },
    { "GL_EXT_texture_env_combine",        NULL },
    { "GL_EXT_texture_env_dot3",           NULL },
    { "GL_EXT_texture_filter_anisotropic", NULL },
    { "GL_EXT_texture_lod_bias",           NULL },
    { "GL_EXT_texture_sRGB",               NULL },
    { "GL_3DFX_texture_compression_FXT1",  NULL },
    { "GL_APPLE_client_storage",           NULL },
    { "GL_MESA_pack_invert",               NULL },
    { "GL_MESA_ycbcr_texture",             NULL },
    { "GL_NV_blend_square",                NULL },
    { "GL_SGIS_generate_mipmap",           NULL },
    { "GL_ARB_shading_language_100",       GL_VERSION_2_0_functions},
    { "GL_ARB_shading_language_120",       GL_VERSION_2_1_functions},
    { "GL_ARB_shader_objects",             GL_ARB_shader_objects_functions},
    { "GL_ARB_vertex_shader",              GL_ARB_vertex_shader_functions},
    { "GL_ARB_fragment_shader",            NULL },
    /* XXX not implement yet, to compile builtin glsl lib */
    { "GL_ARB_draw_buffers",               NULL },
    { NULL,                                NULL }
};

const struct dri_extension arb_oc_extension = 
    { "GL_ARB_occlusion_query",            GL_ARB_occlusion_query_functions};

void intelInitExtensions(GLcontext *ctx, GLboolean enable_imaging)
{	     
	struct intel_context *intel = ctx?intel_context(ctx):NULL;
	driInitExtensions(ctx, card_extensions, enable_imaging);
	if (!ctx || intel->intelScreen->drmMinor >= 8)
		driInitSingleExtension (ctx, &arb_oc_extension);
}

static const struct dri_debug_control debug_control[] =
{
    { "fall",  DEBUG_FALLBACKS },
    { "tex",   DEBUG_TEXTURE },
    { "ioctl", DEBUG_IOCTL },
    { "prim",  DEBUG_PRIMS },
    { "vert",  DEBUG_VERTS },
    { "state", DEBUG_STATE },
    { "verb",  DEBUG_VERBOSE },
    { "dri",   DEBUG_DRI },
    { "dma",   DEBUG_DMA },
    { "san",   DEBUG_SANITY },
    { "sync",  DEBUG_SYNC },
    { "sleep", DEBUG_SLEEP },
    { "pix",   DEBUG_PIXEL },
    { "buf",   DEBUG_BUFMGR },
    { "stats", DEBUG_STATS },
    { "tile",  DEBUG_TILE },
    { "sing",  DEBUG_SINGLE_THREAD },
    { "thre",  DEBUG_SINGLE_THREAD },
    { "wm",    DEBUG_WM },
    { "vs",    DEBUG_VS },
    { NULL,    0 }
};


static void intelInvalidateState( GLcontext *ctx, GLuint new_state )
{
   struct intel_context *intel = intel_context(ctx);

   _swrast_InvalidateState( ctx, new_state );
   _swsetup_InvalidateState( ctx, new_state );
   _vbo_InvalidateState( ctx, new_state );
   _tnl_InvalidateState( ctx, new_state );
   _tnl_invalidate_vertex_state( ctx, new_state );
   
   intel->NewGLState |= new_state;

   if (intel->vtbl.invalidate_state)
      intel->vtbl.invalidate_state( intel, new_state );
}


void intelFlush( GLcontext *ctx )
{
   struct intel_context *intel = intel_context( ctx );

   bmLockAndFence(intel);
}

void intelFinish( GLcontext *ctx ) 
{
   struct intel_context *intel = intel_context( ctx );

   bmFinishFence(intel, bmLockAndFence(intel));
}

static void
intelBeginQuery(GLcontext *ctx, GLenum target, struct gl_query_object *q)
{
	struct intel_context *intel = intel_context( ctx );
	drmI830MMIO io = {
		.read_write = MMIO_READ,
		.reg = MMIO_REGS_PS_DEPTH_COUNT,
		.data = &q->Result 
	};
	intel->stats_wm++;
	intelFinish(&intel->ctx);
	drmCommandWrite(intel->driFd, DRM_I830_MMIO, &io, sizeof(io));
}

static void
intelEndQuery(GLcontext *ctx, GLenum target, struct gl_query_object *q)
{
	struct intel_context *intel = intel_context( ctx );
	GLuint64EXT tmp;	
	drmI830MMIO io = {
		.read_write = MMIO_READ,
		.reg = MMIO_REGS_PS_DEPTH_COUNT,
		.data = &tmp
	};
	intelFinish(&intel->ctx);
	drmCommandWrite(intel->driFd, DRM_I830_MMIO, &io, sizeof(io));
	q->Result = tmp - q->Result;
	q->Ready = GL_TRUE;
	intel->stats_wm--;
}


void intelInitDriverFunctions( struct dd_function_table *functions )
{
   _mesa_init_driver_functions( functions );

   functions->Flush = intelFlush;
   functions->Finish = intelFinish;
   functions->GetString = intelGetString;
   functions->UpdateState = intelInvalidateState;
   functions->BeginQuery = intelBeginQuery;
   functions->EndQuery = intelEndQuery;

   /* CopyPixels can be accelerated even with the current memory
    * manager:
    */
   if (!getenv("INTEL_NO_BLIT")) {
      functions->CopyPixels = intelCopyPixels;
      functions->Bitmap = intelBitmap;
   }

   intelInitTextureFuncs( functions );
   intelInitStateFuncs( functions );
   intelInitBufferFuncs( functions );
}



GLboolean intelInitContext( struct intel_context *intel,
			    const __GLcontextModes *mesaVis,
			    __DRIcontextPrivate *driContextPriv,
			    void *sharedContextPrivate,
			    struct dd_function_table *functions )
{
   GLcontext *ctx = &intel->ctx;
   GLcontext *shareCtx = (GLcontext *) sharedContextPrivate;
   __DRIscreenPrivate *sPriv = driContextPriv->driScreenPriv;
   intelScreenPrivate *intelScreen = (intelScreenPrivate *)sPriv->private;
   volatile drmI830Sarea *saPriv = (volatile drmI830Sarea *)
      (((GLubyte *)sPriv->pSAREA)+intelScreen->sarea_priv_offset);

   if (!_mesa_initialize_context(&intel->ctx,
				 mesaVis, shareCtx, 
				 functions,
				 (void*) intel)) {
      _mesa_printf("%s: failed to init mesa context\n", __FUNCTION__);
      return GL_FALSE;
   }

   driContextPriv->driverPrivate = intel;
   intel->intelScreen = intelScreen;
   intel->driScreen = sPriv;
   intel->sarea = saPriv;

   driParseConfigFiles (&intel->optionCache, &intelScreen->optionCache,
		   intel->driScreen->myNum, "i965");

   intel->vblank_flags = (intel->intelScreen->irq_active != 0)
	   ? driGetDefaultVBlankFlags(&intel->optionCache) : VBLANK_FLAG_NO_IRQ;

   ctx->Const.MaxTextureMaxAnisotropy = 2.0;

   if (getenv("INTEL_STRICT_CONFORMANCE")) {
      intel->strict_conformance = 1;
   }

   if (intel->strict_conformance) {
      ctx->Const.MinLineWidth = 1.0;
      ctx->Const.MinLineWidthAA = 1.0;
      ctx->Const.MaxLineWidth = 1.0;
      ctx->Const.MaxLineWidthAA = 1.0;
      ctx->Const.LineWidthGranularity = 1.0;
   }
   else {
      ctx->Const.MinLineWidth = 1.0;
      ctx->Const.MinLineWidthAA = 1.0;
      ctx->Const.MaxLineWidth = 5.0;
      ctx->Const.MaxLineWidthAA = 5.0;
      ctx->Const.LineWidthGranularity = 0.5;
   }

   ctx->Const.MinPointSize = 1.0;
   ctx->Const.MinPointSizeAA = 1.0;
   ctx->Const.MaxPointSize = 255.0;
   ctx->Const.MaxPointSizeAA = 3.0;
   ctx->Const.PointSizeGranularity = 1.0;

   /* reinitialize the context point state.
    * It depend on constants in __GLcontextRec::Const
    */
   _mesa_init_point(ctx);

   /* Initialize the software rasterizer and helper modules. */
   _swrast_CreateContext( ctx );
   _vbo_CreateContext( ctx );
   _tnl_CreateContext( ctx );
   _swsetup_CreateContext( ctx );

   TNL_CONTEXT(ctx)->Driver.RunPipeline = _tnl_run_pipeline;

   /* Configure swrast to match hardware characteristics: */
   _swrast_allow_pixel_fog( ctx, GL_FALSE );
   _swrast_allow_vertex_fog( ctx, GL_TRUE );

   /* Dri stuff */
   intel->hHWContext = driContextPriv->hHWContext;
   intel->driFd = sPriv->fd;
   intel->driHwLock = (drmLock *) &sPriv->pSAREA->lock;

   intel->hw_stencil = mesaVis->stencilBits && mesaVis->depthBits == 24;
   intel->hw_stipple = 1;

   switch(mesaVis->depthBits) {
   case 0:			/* what to do in this case? */
   case 16:
      intel->polygon_offset_scale = 1.0/0xffff;
      break;
   case 24:
      intel->polygon_offset_scale = 2.0/0xffffff; /* req'd to pass glean */
      break;
   default:
      assert(0); 
      break;
   }

   /* Initialize swrast, tnl driver tables: */
   intelInitSpanFuncs( ctx );

   intel->no_hw = getenv("INTEL_NO_HW") != NULL;

   if (!intel->intelScreen->irq_active) {
      _mesa_printf("IRQs not active.  Exiting\n");
      exit(1);
   }
   intelInitExtensions(ctx, GL_TRUE); 

   INTEL_DEBUG  = driParseDebugString( getenv( "INTEL_DEBUG" ),
				       debug_control );


   /* Buffer manager: 
    */
   intel->bm = bm_fake_intel_Attach( intel );


   bmInitPool(intel,
	      intel->intelScreen->tex.offset, /* low offset */
	      intel->intelScreen->tex.map, /* low virtual */
	      intel->intelScreen->tex.size,
	      BM_MEM_AGP);

   /* These are still static, but create regions for them.  
    */
   intel->front_region = 
      intel_region_create_static(intel,
				 BM_MEM_AGP,
				 intelScreen->front.offset,
				 intelScreen->front.map,
				 intelScreen->cpp,
				 intelScreen->front.pitch / intelScreen->cpp,
				 intelScreen->height,
				 intelScreen->front.size,
				 intelScreen->front.tiled != 0);

   intel->back_region = 
      intel_region_create_static(intel,
				 BM_MEM_AGP,
				 intelScreen->back.offset,
				 intelScreen->back.map,
				 intelScreen->cpp,
				 intelScreen->back.pitch / intelScreen->cpp,
				 intelScreen->height,
				 intelScreen->back.size,
                                 intelScreen->back.tiled != 0);

   /* Still assuming front.cpp == depth.cpp
    *
    * XXX: Setting tiling to false because Depth tiling only supports
    * YMAJOR but the blitter only supports XMAJOR tiling.  Have to
    * resolve later.
    */
   intel->depth_region = 
      intel_region_create_static(intel,
				 BM_MEM_AGP,
				 intelScreen->depth.offset,
				 intelScreen->depth.map,
				 intelScreen->cpp,
				 intelScreen->depth.pitch / intelScreen->cpp,
				 intelScreen->height,
				 intelScreen->depth.size,
                                 intelScreen->depth.tiled != 0);
   
   intel_bufferobj_init( intel );
   intel->batch = intel_batchbuffer_alloc( intel );

   if (intel->ctx.Mesa_DXTn) {
      _mesa_enable_extension( ctx, "GL_EXT_texture_compression_s3tc" );
      _mesa_enable_extension( ctx, "GL_S3_s3tc" );
   }
   else if (driQueryOptionb (&intel->optionCache, "force_s3tc_enable")) {
      _mesa_enable_extension( ctx, "GL_EXT_texture_compression_s3tc" );
   }

/*    driInitTextureObjects( ctx, & intel->swapped, */
/* 			  DRI_TEXMGR_DO_TEXTURE_1D | */
/* 			  DRI_TEXMGR_DO_TEXTURE_2D |  */
/* 			  DRI_TEXMGR_DO_TEXTURE_RECT ); */


   if (getenv("INTEL_NO_RAST")) {
      fprintf(stderr, "disabling 3D rasterization\n");
      intel->no_rast = 1;
   }


   return GL_TRUE;
}

void intelDestroyContext(__DRIcontextPrivate *driContextPriv)
{
   struct intel_context *intel = (struct intel_context *) driContextPriv->driverPrivate;

   assert(intel); /* should never be null */
   if (intel) {
      GLboolean   release_texture_heaps;


      intel->vtbl.destroy( intel );

      release_texture_heaps = (intel->ctx.Shared->RefCount == 1);
      _swsetup_DestroyContext (&intel->ctx);
      _tnl_DestroyContext (&intel->ctx);
      _vbo_DestroyContext (&intel->ctx);

      _swrast_DestroyContext (&intel->ctx);
      intel->Fallback = 0;	/* don't call _swrast_Flush later */
      intel_batchbuffer_free(intel->batch);
      intel->batch = NULL;
      

      if ( release_texture_heaps ) {
         /* This share group is about to go away, free our private
          * texture object data.
          */

	 /* XXX: destroy the shared bufmgr struct here?
	  */
      }

      /* Free the regions created to describe front/back/depth
       * buffers:
       */
#if 0
      intel_region_release(intel, &intel->front_region);
      intel_region_release(intel, &intel->back_region);
      intel_region_release(intel, &intel->depth_region);
      intel_region_release(intel, &intel->draw_region);
#endif

      /* free the Mesa context */
      intel->ctx.VertexProgram.Current = NULL;
      intel->ctx.FragmentProgram.Current = NULL;
      _mesa_destroy_context(&intel->ctx);
   }

   driContextPriv->driverPrivate = NULL;
}

GLboolean intelUnbindContext(__DRIcontextPrivate *driContextPriv)
{
   return GL_TRUE;
}

GLboolean intelMakeCurrent(__DRIcontextPrivate *driContextPriv,
			  __DRIdrawablePrivate *driDrawPriv,
			  __DRIdrawablePrivate *driReadPriv)
{

   if (driContextPriv) {
      struct intel_context *intel = (struct intel_context *) driContextPriv->driverPrivate;

      if (intel->driReadDrawable != driReadPriv) {
          intel->driReadDrawable = driReadPriv;
      }

      if ( intel->driDrawable != driDrawPriv ) {
	 /* Shouldn't the readbuffer be stored also? */
	 driDrawableInitVBlank( driDrawPriv, intel->vblank_flags,
		      &intel->vbl_seq );

	 intel->driDrawable = driDrawPriv;
	 intelWindowMoved( intel );
      }

      _mesa_make_current(&intel->ctx,
			 (GLframebuffer *) driDrawPriv->driverPrivate,
			 (GLframebuffer *) driReadPriv->driverPrivate);

      intel->ctx.Driver.DrawBuffer( &intel->ctx, intel->ctx.Color.DrawBuffer[0] );
   } else {
      _mesa_make_current(NULL, NULL, NULL);
   }

   return GL_TRUE;
}


static void intelContendedLock( struct intel_context *intel, GLuint flags )
{
   __DRIdrawablePrivate *dPriv = intel->driDrawable;
   __DRIscreenPrivate *sPriv = intel->driScreen;
   volatile drmI830Sarea * sarea = intel->sarea;
   int me = intel->hHWContext;
   int my_bufmgr = bmCtxId(intel);

   drmGetLock(intel->driFd, intel->hHWContext, flags);

   /* If the window moved, may need to set a new cliprect now.
    *
    * NOTE: This releases and regains the hw lock, so all state
    * checking must be done *after* this call:
    */
   if (dPriv)
      DRI_VALIDATE_DRAWABLE_INFO(sPriv, dPriv);


   intel->locked = 1;
   intel->need_flush = 1;

   /* Lost context?
    */
   if (sarea->ctxOwner != me) {
      DBG("Lost Context: sarea->ctxOwner %x me %x\n", sarea->ctxOwner, me);
      sarea->ctxOwner = me;
      intel->vtbl.lost_hardware( intel );
   }

   /* As above, but don't evict the texture data on transitions
    * between contexts which all share a local buffer manager.
    */
   if (sarea->texAge != my_bufmgr) {
      DBG("Lost Textures: sarea->texAge %x my_bufmgr %x\n", sarea->ctxOwner, my_bufmgr);
      sarea->texAge = my_bufmgr;
      bm_fake_NotifyContendedLockTake( intel ); 
   }

   /* Drawable changed?
    */
   if (dPriv && intel->lastStamp != dPriv->lastStamp) {
      intelWindowMoved( intel );
      intel->lastStamp = dPriv->lastStamp;
   }
}

_glthread_DECLARE_STATIC_MUTEX(lockMutex);

/* Lock the hardware and validate our state.  
 */
void LOCK_HARDWARE( struct intel_context *intel )
{
    char __ret=0;

    _glthread_LOCK_MUTEX(lockMutex);
    assert(!intel->locked);


    DRM_CAS(intel->driHwLock, intel->hHWContext,
	    (DRM_LOCK_HELD|intel->hHWContext), __ret);
    if (__ret)
        intelContendedLock( intel, 0 );

   intel->locked = 1;

   if (intel->aub_wrap) {
      bm_fake_NotifyContendedLockTake( intel ); 
      intel->vtbl.lost_hardware( intel );
      intel->vtbl.aub_wrap(intel);
      intel->aub_wrap = 0;
   }

   if (bmError(intel)) {
      bmEvictAll(intel);
      intel->vtbl.lost_hardware( intel );
   }

   /* Make sure nothing has been emitted prior to getting the lock: 
    */
   assert(intel->batch->map == 0);

   /* XXX: postpone, may not be needed:
    */
   if (!intel_batchbuffer_map(intel->batch)) {
      bmEvictAll(intel);
      intel->vtbl.lost_hardware( intel );

      /* This could only fail if the batchbuffer was greater in size
       * than the available texture memory:
       */
      if (!intel_batchbuffer_map(intel->batch)) {
	 _mesa_printf("double failure to map batchbuffer\n");
	 assert(0);
      }
   }
}
 
  
/* Unlock the hardware using the global current context 
 */
void UNLOCK_HARDWARE( struct intel_context *intel )
{
   /* Make sure everything has been released: 
    */
   assert(intel->batch->ptr == intel->batch->map + intel->batch->offset);

   intel_batchbuffer_unmap(intel->batch);
   intel->vtbl.note_unlock( intel );
   intel->locked = 0;



   DRM_UNLOCK(intel->driFd, intel->driHwLock, intel->hHWContext);
   _glthread_UNLOCK_MUTEX(lockMutex); 
}

=======
../intel/intel_context.c
>>>>>>> d3f7b463
<|MERGE_RESOLUTION|>--- conflicted
+++ resolved
@@ -1,746 +1 @@
-<<<<<<< HEAD
-/**************************************************************************
- * 
- * Copyright 2003 Tungsten Graphics, Inc., Cedar Park, Texas.
- * All Rights Reserved.
- * 
- * Permission is hereby granted, free of charge, to any person obtaining a
- * copy of this software and associated documentation files (the
- * "Software"), to deal in the Software without restriction, including
- * without limitation the rights to use, copy, modify, merge, publish,
- * distribute, sub license, and/or sell copies of the Software, and to
- * permit persons to whom the Software is furnished to do so, subject to
- * the following conditions:
- * 
- * The above copyright notice and this permission notice (including the
- * next paragraph) shall be included in all copies or substantial portions
- * of the Software.
- * 
- * THE SOFTWARE IS PROVIDED "AS IS", WITHOUT WARRANTY OF ANY KIND, EXPRESS
- * OR IMPLIED, INCLUDING BUT NOT LIMITED TO THE WARRANTIES OF
- * MERCHANTABILITY, FITNESS FOR A PARTICULAR PURPOSE AND NON-INFRINGEMENT.
- * IN NO EVENT SHALL TUNGSTEN GRAPHICS AND/OR ITS SUPPLIERS BE LIABLE FOR
- * ANY CLAIM, DAMAGES OR OTHER LIABILITY, WHETHER IN AN ACTION OF CONTRACT,
- * TORT OR OTHERWISE, ARISING FROM, OUT OF OR IN CONNECTION WITH THE
- * SOFTWARE OR THE USE OR OTHER DEALINGS IN THE SOFTWARE.
- * 
- **************************************************************************/
-
-
-#include "glheader.h"
-#include "context.h"
-#include "matrix.h"
-#include "simple_list.h"
-#include "extensions.h"
-#include "framebuffer.h"
-#include "imports.h"
-#include "points.h"
-
-#include "swrast/swrast.h"
-#include "swrast_setup/swrast_setup.h"
-#include "tnl/tnl.h"
-#include "vbo/vbo.h"
-
-#include "tnl/t_pipeline.h"
-#include "tnl/t_vertex.h"
-
-#include "drivers/common/driverfuncs.h"
-
-#include "intel_screen.h"
-
-#include "i830_dri.h"
-#include "i830_common.h"
-
-#include "intel_tex.h"
-#include "intel_span.h"
-#include "intel_ioctl.h"
-#include "intel_batchbuffer.h"
-#include "intel_blit.h"
-#include "intel_regions.h"
-#include "intel_buffer_objects.h"
-
-#include "bufmgr.h"
-
-#include "utils.h"
-#include "vblank.h"
-#ifndef INTEL_DEBUG
-int INTEL_DEBUG = (0);
-#endif
-
-#define need_GL_NV_point_sprite
-#define need_GL_ARB_multisample
-#define need_GL_ARB_point_parameters
-#define need_GL_ARB_texture_compression
-#define need_GL_ARB_vertex_buffer_object
-#define need_GL_ARB_vertex_program
-#define need_GL_ARB_window_pos
-#define need_GL_ARB_occlusion_query
-#define need_GL_EXT_blend_color
-#define need_GL_EXT_blend_equation_separate
-#define need_GL_EXT_blend_func_separate
-#define need_GL_EXT_blend_minmax
-#define need_GL_EXT_cull_vertex
-#define need_GL_EXT_fog_coord
-#define need_GL_EXT_multi_draw_arrays
-#define need_GL_EXT_secondary_color
-#define need_GL_ATI_separate_stencil
-#define need_GL_EXT_point_parameters
-#define need_GL_VERSION_2_0
-#define need_GL_VERSION_2_1
-#define need_GL_ARB_shader_objects
-#define need_GL_ARB_vertex_shader
-
-#include "extension_helper.h"
-
-#ifndef VERBOSE
-int VERBOSE = 0;
-#endif
-
-/***************************************
- * Mesa's Driver Functions
- ***************************************/
-
-#define DRIVER_VERSION                     "4.1.3002"
-
-static const GLubyte *intelGetString( GLcontext *ctx, GLenum name )
-{
-   const char * chipset;
-   static char buffer[128];
-
-   switch (name) {
-   case GL_VENDOR:
-      return (GLubyte *)"Tungsten Graphics, Inc";
-      break;
-      
-   case GL_RENDERER:
-      switch (intel_context(ctx)->intelScreen->deviceID) {
-      case PCI_CHIP_I965_Q:
-	 chipset = "Intel(R) 965Q"; break;
-         break;
-      case PCI_CHIP_I965_G:
-      case PCI_CHIP_I965_G_1:
-	 chipset = "Intel(R) 965G"; break;
-         break;
-      case PCI_CHIP_I946_GZ:
-	 chipset = "Intel(R) 946GZ"; break;
-         break;
-      case PCI_CHIP_I965_GM:
-	 chipset = "Intel(R) 965GM"; break;
-         break;
-      case PCI_CHIP_IGD_GM:
-      case PCI_CHIP_IGD_E_G:
-	 chipset = "Intel(R) Integrated Graphics Device";
-         break;
-      case PCI_CHIP_Q45_G:
-	  chipset = "Intel(R) Q45/Q43"; break;
-      case PCI_CHIP_G45_G:
-	  chipset = "Intel(R) G45/G43"; break;
-
-      default:
-	 chipset = "Unknown Intel Chipset"; break;
-      }
-
-      (void) driGetRendererString( buffer, chipset, DRIVER_VERSION, 0 );
-      return (GLubyte *) buffer;
-
-   default:
-      return NULL;
-   }
-}
-
-
-/**
- * Extension strings exported by the intel driver.
- *
- * \note
- * It appears that ARB_texture_env_crossbar has "disappeared" compared to the
- * old i830-specific driver.
- */
-const struct dri_extension card_extensions[] =
-{
-    { "GL_ARB_multisample",                GL_ARB_multisample_functions },
-    { "GL_ARB_multitexture",               NULL },
-    { "GL_ARB_point_parameters",           GL_ARB_point_parameters_functions },
-    { "GL_NV_point_sprite",                GL_NV_point_sprite_functions },
-    { "GL_ARB_texture_border_clamp",       NULL },
-    { "GL_ARB_texture_compression",        GL_ARB_texture_compression_functions },
-    { "GL_ARB_texture_cube_map",           NULL },
-    { "GL_ARB_texture_env_add",            NULL },
-    { "GL_ARB_texture_env_combine",        NULL },
-    { "GL_ARB_texture_env_dot3",           NULL },
-    { "GL_ARB_texture_mirrored_repeat",    NULL },
-    { "GL_ARB_texture_non_power_of_two",   NULL },
-    { "GL_ARB_texture_rectangle",          NULL },
-    { "GL_NV_texture_rectangle",           NULL },
-    { "GL_EXT_texture_rectangle",          NULL },
-    { "GL_ARB_texture_rectangle",          NULL },
-    { "GL_ARB_point_sprite",               NULL},
-    { "GL_ARB_point_parameters",	   NULL }, 
-    { "GL_ARB_vertex_buffer_object",       GL_ARB_vertex_buffer_object_functions },
-    { "GL_ARB_vertex_program",             GL_ARB_vertex_program_functions },
-    { "GL_ARB_window_pos",                 GL_ARB_window_pos_functions },
-    { "GL_EXT_blend_color",                GL_EXT_blend_color_functions },
-    { "GL_EXT_blend_equation_separate",    GL_EXT_blend_equation_separate_functions },
-    { "GL_EXT_blend_func_separate",        GL_EXT_blend_func_separate_functions },
-    { "GL_EXT_blend_minmax",               GL_EXT_blend_minmax_functions },
-    { "GL_EXT_blend_logic_op",             NULL },
-    { "GL_EXT_blend_subtract",             NULL },
-    { "GL_EXT_cull_vertex",                GL_EXT_cull_vertex_functions },
-    { "GL_EXT_fog_coord",                  GL_EXT_fog_coord_functions },
-    { "GL_EXT_multi_draw_arrays",          GL_EXT_multi_draw_arrays_functions },
-    { "GL_EXT_secondary_color",            GL_EXT_secondary_color_functions },
-    { "GL_ATI_separate_stencil",           GL_ATI_separate_stencil_functions },
-    { "GL_EXT_stencil_wrap",               NULL },
-    /* Do not enable this extension.  It conflicts with GL_ATI_separate_stencil
-     * and 2.0's separate stencil, because mesa's computed _TestTwoSide will
-     * only reflect whether it's enabled through this extension, even if the
-     * application is using the other interfaces.
-     */
-/*{ "GL_EXT_stencil_two_side",           GL_EXT_stencil_two_side_functions },*/
-    { "GL_EXT_texture_edge_clamp",         NULL },
-    { "GL_EXT_texture_env_combine",        NULL },
-    { "GL_EXT_texture_env_dot3",           NULL },
-    { "GL_EXT_texture_filter_anisotropic", NULL },
-    { "GL_EXT_texture_lod_bias",           NULL },
-    { "GL_EXT_texture_sRGB",               NULL },
-    { "GL_3DFX_texture_compression_FXT1",  NULL },
-    { "GL_APPLE_client_storage",           NULL },
-    { "GL_MESA_pack_invert",               NULL },
-    { "GL_MESA_ycbcr_texture",             NULL },
-    { "GL_NV_blend_square",                NULL },
-    { "GL_SGIS_generate_mipmap",           NULL },
-    { "GL_ARB_shading_language_100",       GL_VERSION_2_0_functions},
-    { "GL_ARB_shading_language_120",       GL_VERSION_2_1_functions},
-    { "GL_ARB_shader_objects",             GL_ARB_shader_objects_functions},
-    { "GL_ARB_vertex_shader",              GL_ARB_vertex_shader_functions},
-    { "GL_ARB_fragment_shader",            NULL },
-    /* XXX not implement yet, to compile builtin glsl lib */
-    { "GL_ARB_draw_buffers",               NULL },
-    { NULL,                                NULL }
-};
-
-const struct dri_extension arb_oc_extension = 
-    { "GL_ARB_occlusion_query",            GL_ARB_occlusion_query_functions};
-
-void intelInitExtensions(GLcontext *ctx, GLboolean enable_imaging)
-{	     
-	struct intel_context *intel = ctx?intel_context(ctx):NULL;
-	driInitExtensions(ctx, card_extensions, enable_imaging);
-	if (!ctx || intel->intelScreen->drmMinor >= 8)
-		driInitSingleExtension (ctx, &arb_oc_extension);
-}
-
-static const struct dri_debug_control debug_control[] =
-{
-    { "fall",  DEBUG_FALLBACKS },
-    { "tex",   DEBUG_TEXTURE },
-    { "ioctl", DEBUG_IOCTL },
-    { "prim",  DEBUG_PRIMS },
-    { "vert",  DEBUG_VERTS },
-    { "state", DEBUG_STATE },
-    { "verb",  DEBUG_VERBOSE },
-    { "dri",   DEBUG_DRI },
-    { "dma",   DEBUG_DMA },
-    { "san",   DEBUG_SANITY },
-    { "sync",  DEBUG_SYNC },
-    { "sleep", DEBUG_SLEEP },
-    { "pix",   DEBUG_PIXEL },
-    { "buf",   DEBUG_BUFMGR },
-    { "stats", DEBUG_STATS },
-    { "tile",  DEBUG_TILE },
-    { "sing",  DEBUG_SINGLE_THREAD },
-    { "thre",  DEBUG_SINGLE_THREAD },
-    { "wm",    DEBUG_WM },
-    { "vs",    DEBUG_VS },
-    { NULL,    0 }
-};
-
-
-static void intelInvalidateState( GLcontext *ctx, GLuint new_state )
-{
-   struct intel_context *intel = intel_context(ctx);
-
-   _swrast_InvalidateState( ctx, new_state );
-   _swsetup_InvalidateState( ctx, new_state );
-   _vbo_InvalidateState( ctx, new_state );
-   _tnl_InvalidateState( ctx, new_state );
-   _tnl_invalidate_vertex_state( ctx, new_state );
-   
-   intel->NewGLState |= new_state;
-
-   if (intel->vtbl.invalidate_state)
-      intel->vtbl.invalidate_state( intel, new_state );
-}
-
-
-void intelFlush( GLcontext *ctx )
-{
-   struct intel_context *intel = intel_context( ctx );
-
-   bmLockAndFence(intel);
-}
-
-void intelFinish( GLcontext *ctx ) 
-{
-   struct intel_context *intel = intel_context( ctx );
-
-   bmFinishFence(intel, bmLockAndFence(intel));
-}
-
-static void
-intelBeginQuery(GLcontext *ctx, GLenum target, struct gl_query_object *q)
-{
-	struct intel_context *intel = intel_context( ctx );
-	drmI830MMIO io = {
-		.read_write = MMIO_READ,
-		.reg = MMIO_REGS_PS_DEPTH_COUNT,
-		.data = &q->Result 
-	};
-	intel->stats_wm++;
-	intelFinish(&intel->ctx);
-	drmCommandWrite(intel->driFd, DRM_I830_MMIO, &io, sizeof(io));
-}
-
-static void
-intelEndQuery(GLcontext *ctx, GLenum target, struct gl_query_object *q)
-{
-	struct intel_context *intel = intel_context( ctx );
-	GLuint64EXT tmp;	
-	drmI830MMIO io = {
-		.read_write = MMIO_READ,
-		.reg = MMIO_REGS_PS_DEPTH_COUNT,
-		.data = &tmp
-	};
-	intelFinish(&intel->ctx);
-	drmCommandWrite(intel->driFd, DRM_I830_MMIO, &io, sizeof(io));
-	q->Result = tmp - q->Result;
-	q->Ready = GL_TRUE;
-	intel->stats_wm--;
-}
-
-
-void intelInitDriverFunctions( struct dd_function_table *functions )
-{
-   _mesa_init_driver_functions( functions );
-
-   functions->Flush = intelFlush;
-   functions->Finish = intelFinish;
-   functions->GetString = intelGetString;
-   functions->UpdateState = intelInvalidateState;
-   functions->BeginQuery = intelBeginQuery;
-   functions->EndQuery = intelEndQuery;
-
-   /* CopyPixels can be accelerated even with the current memory
-    * manager:
-    */
-   if (!getenv("INTEL_NO_BLIT")) {
-      functions->CopyPixels = intelCopyPixels;
-      functions->Bitmap = intelBitmap;
-   }
-
-   intelInitTextureFuncs( functions );
-   intelInitStateFuncs( functions );
-   intelInitBufferFuncs( functions );
-}
-
-
-
-GLboolean intelInitContext( struct intel_context *intel,
-			    const __GLcontextModes *mesaVis,
-			    __DRIcontextPrivate *driContextPriv,
-			    void *sharedContextPrivate,
-			    struct dd_function_table *functions )
-{
-   GLcontext *ctx = &intel->ctx;
-   GLcontext *shareCtx = (GLcontext *) sharedContextPrivate;
-   __DRIscreenPrivate *sPriv = driContextPriv->driScreenPriv;
-   intelScreenPrivate *intelScreen = (intelScreenPrivate *)sPriv->private;
-   volatile drmI830Sarea *saPriv = (volatile drmI830Sarea *)
-      (((GLubyte *)sPriv->pSAREA)+intelScreen->sarea_priv_offset);
-
-   if (!_mesa_initialize_context(&intel->ctx,
-				 mesaVis, shareCtx, 
-				 functions,
-				 (void*) intel)) {
-      _mesa_printf("%s: failed to init mesa context\n", __FUNCTION__);
-      return GL_FALSE;
-   }
-
-   driContextPriv->driverPrivate = intel;
-   intel->intelScreen = intelScreen;
-   intel->driScreen = sPriv;
-   intel->sarea = saPriv;
-
-   driParseConfigFiles (&intel->optionCache, &intelScreen->optionCache,
-		   intel->driScreen->myNum, "i965");
-
-   intel->vblank_flags = (intel->intelScreen->irq_active != 0)
-	   ? driGetDefaultVBlankFlags(&intel->optionCache) : VBLANK_FLAG_NO_IRQ;
-
-   ctx->Const.MaxTextureMaxAnisotropy = 2.0;
-
-   if (getenv("INTEL_STRICT_CONFORMANCE")) {
-      intel->strict_conformance = 1;
-   }
-
-   if (intel->strict_conformance) {
-      ctx->Const.MinLineWidth = 1.0;
-      ctx->Const.MinLineWidthAA = 1.0;
-      ctx->Const.MaxLineWidth = 1.0;
-      ctx->Const.MaxLineWidthAA = 1.0;
-      ctx->Const.LineWidthGranularity = 1.0;
-   }
-   else {
-      ctx->Const.MinLineWidth = 1.0;
-      ctx->Const.MinLineWidthAA = 1.0;
-      ctx->Const.MaxLineWidth = 5.0;
-      ctx->Const.MaxLineWidthAA = 5.0;
-      ctx->Const.LineWidthGranularity = 0.5;
-   }
-
-   ctx->Const.MinPointSize = 1.0;
-   ctx->Const.MinPointSizeAA = 1.0;
-   ctx->Const.MaxPointSize = 255.0;
-   ctx->Const.MaxPointSizeAA = 3.0;
-   ctx->Const.PointSizeGranularity = 1.0;
-
-   /* reinitialize the context point state.
-    * It depend on constants in __GLcontextRec::Const
-    */
-   _mesa_init_point(ctx);
-
-   /* Initialize the software rasterizer and helper modules. */
-   _swrast_CreateContext( ctx );
-   _vbo_CreateContext( ctx );
-   _tnl_CreateContext( ctx );
-   _swsetup_CreateContext( ctx );
-
-   TNL_CONTEXT(ctx)->Driver.RunPipeline = _tnl_run_pipeline;
-
-   /* Configure swrast to match hardware characteristics: */
-   _swrast_allow_pixel_fog( ctx, GL_FALSE );
-   _swrast_allow_vertex_fog( ctx, GL_TRUE );
-
-   /* Dri stuff */
-   intel->hHWContext = driContextPriv->hHWContext;
-   intel->driFd = sPriv->fd;
-   intel->driHwLock = (drmLock *) &sPriv->pSAREA->lock;
-
-   intel->hw_stencil = mesaVis->stencilBits && mesaVis->depthBits == 24;
-   intel->hw_stipple = 1;
-
-   switch(mesaVis->depthBits) {
-   case 0:			/* what to do in this case? */
-   case 16:
-      intel->polygon_offset_scale = 1.0/0xffff;
-      break;
-   case 24:
-      intel->polygon_offset_scale = 2.0/0xffffff; /* req'd to pass glean */
-      break;
-   default:
-      assert(0); 
-      break;
-   }
-
-   /* Initialize swrast, tnl driver tables: */
-   intelInitSpanFuncs( ctx );
-
-   intel->no_hw = getenv("INTEL_NO_HW") != NULL;
-
-   if (!intel->intelScreen->irq_active) {
-      _mesa_printf("IRQs not active.  Exiting\n");
-      exit(1);
-   }
-   intelInitExtensions(ctx, GL_TRUE); 
-
-   INTEL_DEBUG  = driParseDebugString( getenv( "INTEL_DEBUG" ),
-				       debug_control );
-
-
-   /* Buffer manager: 
-    */
-   intel->bm = bm_fake_intel_Attach( intel );
-
-
-   bmInitPool(intel,
-	      intel->intelScreen->tex.offset, /* low offset */
-	      intel->intelScreen->tex.map, /* low virtual */
-	      intel->intelScreen->tex.size,
-	      BM_MEM_AGP);
-
-   /* These are still static, but create regions for them.  
-    */
-   intel->front_region = 
-      intel_region_create_static(intel,
-				 BM_MEM_AGP,
-				 intelScreen->front.offset,
-				 intelScreen->front.map,
-				 intelScreen->cpp,
-				 intelScreen->front.pitch / intelScreen->cpp,
-				 intelScreen->height,
-				 intelScreen->front.size,
-				 intelScreen->front.tiled != 0);
-
-   intel->back_region = 
-      intel_region_create_static(intel,
-				 BM_MEM_AGP,
-				 intelScreen->back.offset,
-				 intelScreen->back.map,
-				 intelScreen->cpp,
-				 intelScreen->back.pitch / intelScreen->cpp,
-				 intelScreen->height,
-				 intelScreen->back.size,
-                                 intelScreen->back.tiled != 0);
-
-   /* Still assuming front.cpp == depth.cpp
-    *
-    * XXX: Setting tiling to false because Depth tiling only supports
-    * YMAJOR but the blitter only supports XMAJOR tiling.  Have to
-    * resolve later.
-    */
-   intel->depth_region = 
-      intel_region_create_static(intel,
-				 BM_MEM_AGP,
-				 intelScreen->depth.offset,
-				 intelScreen->depth.map,
-				 intelScreen->cpp,
-				 intelScreen->depth.pitch / intelScreen->cpp,
-				 intelScreen->height,
-				 intelScreen->depth.size,
-                                 intelScreen->depth.tiled != 0);
-   
-   intel_bufferobj_init( intel );
-   intel->batch = intel_batchbuffer_alloc( intel );
-
-   if (intel->ctx.Mesa_DXTn) {
-      _mesa_enable_extension( ctx, "GL_EXT_texture_compression_s3tc" );
-      _mesa_enable_extension( ctx, "GL_S3_s3tc" );
-   }
-   else if (driQueryOptionb (&intel->optionCache, "force_s3tc_enable")) {
-      _mesa_enable_extension( ctx, "GL_EXT_texture_compression_s3tc" );
-   }
-
-/*    driInitTextureObjects( ctx, & intel->swapped, */
-/* 			  DRI_TEXMGR_DO_TEXTURE_1D | */
-/* 			  DRI_TEXMGR_DO_TEXTURE_2D |  */
-/* 			  DRI_TEXMGR_DO_TEXTURE_RECT ); */
-
-
-   if (getenv("INTEL_NO_RAST")) {
-      fprintf(stderr, "disabling 3D rasterization\n");
-      intel->no_rast = 1;
-   }
-
-
-   return GL_TRUE;
-}
-
-void intelDestroyContext(__DRIcontextPrivate *driContextPriv)
-{
-   struct intel_context *intel = (struct intel_context *) driContextPriv->driverPrivate;
-
-   assert(intel); /* should never be null */
-   if (intel) {
-      GLboolean   release_texture_heaps;
-
-
-      intel->vtbl.destroy( intel );
-
-      release_texture_heaps = (intel->ctx.Shared->RefCount == 1);
-      _swsetup_DestroyContext (&intel->ctx);
-      _tnl_DestroyContext (&intel->ctx);
-      _vbo_DestroyContext (&intel->ctx);
-
-      _swrast_DestroyContext (&intel->ctx);
-      intel->Fallback = 0;	/* don't call _swrast_Flush later */
-      intel_batchbuffer_free(intel->batch);
-      intel->batch = NULL;
-      
-
-      if ( release_texture_heaps ) {
-         /* This share group is about to go away, free our private
-          * texture object data.
-          */
-
-	 /* XXX: destroy the shared bufmgr struct here?
-	  */
-      }
-
-      /* Free the regions created to describe front/back/depth
-       * buffers:
-       */
-#if 0
-      intel_region_release(intel, &intel->front_region);
-      intel_region_release(intel, &intel->back_region);
-      intel_region_release(intel, &intel->depth_region);
-      intel_region_release(intel, &intel->draw_region);
-#endif
-
-      /* free the Mesa context */
-      intel->ctx.VertexProgram.Current = NULL;
-      intel->ctx.FragmentProgram.Current = NULL;
-      _mesa_destroy_context(&intel->ctx);
-   }
-
-   driContextPriv->driverPrivate = NULL;
-}
-
-GLboolean intelUnbindContext(__DRIcontextPrivate *driContextPriv)
-{
-   return GL_TRUE;
-}
-
-GLboolean intelMakeCurrent(__DRIcontextPrivate *driContextPriv,
-			  __DRIdrawablePrivate *driDrawPriv,
-			  __DRIdrawablePrivate *driReadPriv)
-{
-
-   if (driContextPriv) {
-      struct intel_context *intel = (struct intel_context *) driContextPriv->driverPrivate;
-
-      if (intel->driReadDrawable != driReadPriv) {
-          intel->driReadDrawable = driReadPriv;
-      }
-
-      if ( intel->driDrawable != driDrawPriv ) {
-	 /* Shouldn't the readbuffer be stored also? */
-	 driDrawableInitVBlank( driDrawPriv, intel->vblank_flags,
-		      &intel->vbl_seq );
-
-	 intel->driDrawable = driDrawPriv;
-	 intelWindowMoved( intel );
-      }
-
-      _mesa_make_current(&intel->ctx,
-			 (GLframebuffer *) driDrawPriv->driverPrivate,
-			 (GLframebuffer *) driReadPriv->driverPrivate);
-
-      intel->ctx.Driver.DrawBuffer( &intel->ctx, intel->ctx.Color.DrawBuffer[0] );
-   } else {
-      _mesa_make_current(NULL, NULL, NULL);
-   }
-
-   return GL_TRUE;
-}
-
-
-static void intelContendedLock( struct intel_context *intel, GLuint flags )
-{
-   __DRIdrawablePrivate *dPriv = intel->driDrawable;
-   __DRIscreenPrivate *sPriv = intel->driScreen;
-   volatile drmI830Sarea * sarea = intel->sarea;
-   int me = intel->hHWContext;
-   int my_bufmgr = bmCtxId(intel);
-
-   drmGetLock(intel->driFd, intel->hHWContext, flags);
-
-   /* If the window moved, may need to set a new cliprect now.
-    *
-    * NOTE: This releases and regains the hw lock, so all state
-    * checking must be done *after* this call:
-    */
-   if (dPriv)
-      DRI_VALIDATE_DRAWABLE_INFO(sPriv, dPriv);
-
-
-   intel->locked = 1;
-   intel->need_flush = 1;
-
-   /* Lost context?
-    */
-   if (sarea->ctxOwner != me) {
-      DBG("Lost Context: sarea->ctxOwner %x me %x\n", sarea->ctxOwner, me);
-      sarea->ctxOwner = me;
-      intel->vtbl.lost_hardware( intel );
-   }
-
-   /* As above, but don't evict the texture data on transitions
-    * between contexts which all share a local buffer manager.
-    */
-   if (sarea->texAge != my_bufmgr) {
-      DBG("Lost Textures: sarea->texAge %x my_bufmgr %x\n", sarea->ctxOwner, my_bufmgr);
-      sarea->texAge = my_bufmgr;
-      bm_fake_NotifyContendedLockTake( intel ); 
-   }
-
-   /* Drawable changed?
-    */
-   if (dPriv && intel->lastStamp != dPriv->lastStamp) {
-      intelWindowMoved( intel );
-      intel->lastStamp = dPriv->lastStamp;
-   }
-}
-
-_glthread_DECLARE_STATIC_MUTEX(lockMutex);
-
-/* Lock the hardware and validate our state.  
- */
-void LOCK_HARDWARE( struct intel_context *intel )
-{
-    char __ret=0;
-
-    _glthread_LOCK_MUTEX(lockMutex);
-    assert(!intel->locked);
-
-
-    DRM_CAS(intel->driHwLock, intel->hHWContext,
-	    (DRM_LOCK_HELD|intel->hHWContext), __ret);
-    if (__ret)
-        intelContendedLock( intel, 0 );
-
-   intel->locked = 1;
-
-   if (intel->aub_wrap) {
-      bm_fake_NotifyContendedLockTake( intel ); 
-      intel->vtbl.lost_hardware( intel );
-      intel->vtbl.aub_wrap(intel);
-      intel->aub_wrap = 0;
-   }
-
-   if (bmError(intel)) {
-      bmEvictAll(intel);
-      intel->vtbl.lost_hardware( intel );
-   }
-
-   /* Make sure nothing has been emitted prior to getting the lock: 
-    */
-   assert(intel->batch->map == 0);
-
-   /* XXX: postpone, may not be needed:
-    */
-   if (!intel_batchbuffer_map(intel->batch)) {
-      bmEvictAll(intel);
-      intel->vtbl.lost_hardware( intel );
-
-      /* This could only fail if the batchbuffer was greater in size
-       * than the available texture memory:
-       */
-      if (!intel_batchbuffer_map(intel->batch)) {
-	 _mesa_printf("double failure to map batchbuffer\n");
-	 assert(0);
-      }
-   }
-}
- 
-  
-/* Unlock the hardware using the global current context 
- */
-void UNLOCK_HARDWARE( struct intel_context *intel )
-{
-   /* Make sure everything has been released: 
-    */
-   assert(intel->batch->ptr == intel->batch->map + intel->batch->offset);
-
-   intel_batchbuffer_unmap(intel->batch);
-   intel->vtbl.note_unlock( intel );
-   intel->locked = 0;
-
-
-
-   DRM_UNLOCK(intel->driFd, intel->driHwLock, intel->hHWContext);
-   _glthread_UNLOCK_MUTEX(lockMutex); 
-}
-
-=======
-../intel/intel_context.c
->>>>>>> d3f7b463
+../intel/intel_context.c