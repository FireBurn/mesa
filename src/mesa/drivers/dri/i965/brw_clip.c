--- conflicted
+++ resolved
@@ -196,16 +196,6 @@
 	    }
 	 }
 
-<<<<<<< HEAD
-    if (brw->attribs.Polygon->BackMode != GL_FILL ||
-        brw->attribs.Polygon->FrontMode != GL_FILL)
-        key.do_unfilled = 1;
-
-	 /* Most cases the fixed function units will handle.  Cases where
-	  * one or more polygon faces are unfilled will require help:
-	  */
-	 if (key.do_unfilled) {
-=======
 	 if (brw->attribs.Polygon->BackMode != GL_FILL ||
 	     brw->attribs.Polygon->FrontMode != GL_FILL) {
 	    key.do_unfilled = 1;
@@ -213,7 +203,6 @@
 	    /* Most cases the fixed function units will handle.  Cases where
 	     * one or more polygon faces are unfilled will require help:
 	     */
->>>>>>> d3f7b463
 	    key.clip_mode = BRW_CLIPMODE_CLIP_NON_REJECTED;
 
 	    if (offset_back || offset_front) {
