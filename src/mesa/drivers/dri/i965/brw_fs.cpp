/*
 * Copyright © 2010 Intel Corporation
 *
 * Permission is hereby granted, free of charge, to any person obtaining a
 * copy of this software and associated documentation files (the "Software"),
 * to deal in the Software without restriction, including without limitation
 * the rights to use, copy, modify, merge, publish, distribute, sublicense,
 * and/or sell copies of the Software, and to permit persons to whom the
 * Software is furnished to do so, subject to the following conditions:
 *
 * The above copyright notice and this permission notice (including the next
 * paragraph) shall be included in all copies or substantial portions of the
 * Software.
 *
 * THE SOFTWARE IS PROVIDED "AS IS", WITHOUT WARRANTY OF ANY KIND, EXPRESS OR
 * IMPLIED, INCLUDING BUT NOT LIMITED TO THE WARRANTIES OF MERCHANTABILITY,
 * FITNESS FOR A PARTICULAR PURPOSE AND NONINFRINGEMENT.  IN NO EVENT SHALL
 * THE AUTHORS OR COPYRIGHT HOLDERS BE LIABLE FOR ANY CLAIM, DAMAGES OR OTHER
 * LIABILITY, WHETHER IN AN ACTION OF CONTRACT, TORT OR OTHERWISE, ARISING
 * FROM, OUT OF OR IN CONNECTION WITH THE SOFTWARE OR THE USE OR OTHER DEALINGS
 * IN THE SOFTWARE.
 */

/** @file brw_fs.cpp
 *
 * This file drives the GLSL IR -> LIR translation, contains the
 * optimizations on the LIR, and drives the generation of native code
 * from the LIR.
 */

#include <sys/types.h>

#include "util/hash_table.h"
#include "main/macros.h"
#include "main/shaderobj.h"
#include "main/fbobject.h"
#include "program/prog_parameter.h"
#include "program/prog_print.h"
#include "util/register_allocate.h"
#include "program/hash_table.h"
#include "brw_context.h"
#include "brw_eu.h"
#include "brw_wm.h"
#include "brw_fs.h"
#include "brw_cs.h"
#include "brw_cfg.h"
#include "brw_dead_control_flow.h"
#include "main/uniforms.h"
#include "brw_fs_live_variables.h"
#include "glsl/nir/glsl_types.h"
#include "program/sampler.h"

using namespace brw;

void
fs_inst::init(enum opcode opcode, uint8_t exec_size, const fs_reg &dst,
              const fs_reg *src, unsigned sources)
{
   memset(this, 0, sizeof(*this));

   this->src = new fs_reg[MAX2(sources, 3)];
   for (unsigned i = 0; i < sources; i++)
      this->src[i] = src[i];

   this->opcode = opcode;
   this->dst = dst;
   this->sources = sources;
   this->exec_size = exec_size;

   assert(dst.file != IMM && dst.file != UNIFORM);

   assert(this->exec_size != 0);

   this->conditional_mod = BRW_CONDITIONAL_NONE;

   /* This will be the case for almost all instructions. */
   switch (dst.file) {
   case GRF:
   case HW_REG:
   case MRF:
   case ATTR:
      this->regs_written = DIV_ROUND_UP(dst.component_size(exec_size),
                                        REG_SIZE);
      break;
   case BAD_FILE:
      this->regs_written = 0;
      break;
   case IMM:
   case UNIFORM:
      unreachable("Invalid destination register file");
   }

   this->writes_accumulator = false;
}

fs_inst::fs_inst()
{
   init(BRW_OPCODE_NOP, 8, dst, NULL, 0);
}

fs_inst::fs_inst(enum opcode opcode, uint8_t exec_size)
{
   init(opcode, exec_size, reg_undef, NULL, 0);
}

fs_inst::fs_inst(enum opcode opcode, uint8_t exec_size, const fs_reg &dst)
{
   init(opcode, exec_size, dst, NULL, 0);
}

fs_inst::fs_inst(enum opcode opcode, uint8_t exec_size, const fs_reg &dst,
                 const fs_reg &src0)
{
   const fs_reg src[1] = { src0 };
   init(opcode, exec_size, dst, src, 1);
}

fs_inst::fs_inst(enum opcode opcode, uint8_t exec_size, const fs_reg &dst,
                 const fs_reg &src0, const fs_reg &src1)
{
   const fs_reg src[2] = { src0, src1 };
   init(opcode, exec_size, dst, src, 2);
}

fs_inst::fs_inst(enum opcode opcode, uint8_t exec_size, const fs_reg &dst,
                 const fs_reg &src0, const fs_reg &src1, const fs_reg &src2)
{
   const fs_reg src[3] = { src0, src1, src2 };
   init(opcode, exec_size, dst, src, 3);
}

fs_inst::fs_inst(enum opcode opcode, uint8_t exec_width, const fs_reg &dst,
                 const fs_reg src[], unsigned sources)
{
   init(opcode, exec_width, dst, src, sources);
}

fs_inst::fs_inst(const fs_inst &that)
{
   memcpy(this, &that, sizeof(that));

   this->src = new fs_reg[MAX2(that.sources, 3)];

   for (unsigned i = 0; i < that.sources; i++)
      this->src[i] = that.src[i];
}

fs_inst::~fs_inst()
{
   delete[] this->src;
}

void
fs_inst::resize_sources(uint8_t num_sources)
{
   if (this->sources != num_sources) {
      fs_reg *src = new fs_reg[MAX2(num_sources, 3)];

      for (unsigned i = 0; i < MIN2(this->sources, num_sources); ++i)
         src[i] = this->src[i];

      delete[] this->src;
      this->src = src;
      this->sources = num_sources;
   }
}

void
fs_visitor::VARYING_PULL_CONSTANT_LOAD(const fs_builder &bld,
                                       const fs_reg &dst,
                                       const fs_reg &surf_index,
                                       const fs_reg &varying_offset,
                                       uint32_t const_offset)
{
   /* We have our constant surface use a pitch of 4 bytes, so our index can
    * be any component of a vector, and then we load 4 contiguous
    * components starting from that.
    *
    * We break down the const_offset to a portion added to the variable
    * offset and a portion done using reg_offset, which means that if you
    * have GLSL using something like "uniform vec4 a[20]; gl_FragColor =
    * a[i]", we'll temporarily generate 4 vec4 loads from offset i * 4, and
    * CSE can later notice that those loads are all the same and eliminate
    * the redundant ones.
    */
   fs_reg vec4_offset = vgrf(glsl_type::int_type);
   bld.ADD(vec4_offset, varying_offset, fs_reg(const_offset & ~3));

   int scale = 1;
   if (devinfo->gen == 4 && bld.dispatch_width() == 8) {
      /* Pre-gen5, we can either use a SIMD8 message that requires (header,
       * u, v, r) as parameters, or we can just use the SIMD16 message
       * consisting of (header, u).  We choose the second, at the cost of a
       * longer return length.
       */
      scale = 2;
   }

   enum opcode op;
   if (devinfo->gen >= 7)
      op = FS_OPCODE_VARYING_PULL_CONSTANT_LOAD_GEN7;
   else
      op = FS_OPCODE_VARYING_PULL_CONSTANT_LOAD;

   int regs_written = 4 * (bld.dispatch_width() / 8) * scale;
   fs_reg vec4_result = fs_reg(GRF, alloc.allocate(regs_written), dst.type);
   fs_inst *inst = bld.emit(op, vec4_result, surf_index, vec4_offset);
   inst->regs_written = regs_written;

   if (devinfo->gen < 7) {
      inst->base_mrf = FIRST_PULL_LOAD_MRF(devinfo->gen);
      inst->header_size = 1;
      if (devinfo->gen == 4)
         inst->mlen = 3;
      else
         inst->mlen = 1 + bld.dispatch_width() / 8;
   }

   bld.MOV(dst, offset(vec4_result, bld, (const_offset & 3) * scale));
}

/**
 * A helper for MOV generation for fixing up broken hardware SEND dependency
 * handling.
 */
void
fs_visitor::DEP_RESOLVE_MOV(const fs_builder &bld, int grf)
{
   /* The caller always wants uncompressed to emit the minimal extra
    * dependencies, and to avoid having to deal with aligning its regs to 2.
    */
   const fs_builder ubld = bld.annotate("send dependency resolve")
                              .half(0);

   ubld.MOV(ubld.null_reg_f(), fs_reg(GRF, grf, BRW_REGISTER_TYPE_F));
}

bool
fs_inst::equals(fs_inst *inst) const
{
   return (opcode == inst->opcode &&
           dst.equals(inst->dst) &&
           src[0].equals(inst->src[0]) &&
           src[1].equals(inst->src[1]) &&
           src[2].equals(inst->src[2]) &&
           saturate == inst->saturate &&
           predicate == inst->predicate &&
           conditional_mod == inst->conditional_mod &&
           mlen == inst->mlen &&
           base_mrf == inst->base_mrf &&
           target == inst->target &&
           eot == inst->eot &&
           header_size == inst->header_size &&
           shadow_compare == inst->shadow_compare &&
           exec_size == inst->exec_size &&
           offset == inst->offset);
}

bool
fs_inst::overwrites_reg(const fs_reg &reg) const
{
   return reg.in_range(dst, regs_written);
}

bool
fs_inst::is_send_from_grf() const
{
   switch (opcode) {
   case FS_OPCODE_VARYING_PULL_CONSTANT_LOAD_GEN7:
   case SHADER_OPCODE_SHADER_TIME_ADD:
   case FS_OPCODE_INTERPOLATE_AT_CENTROID:
   case FS_OPCODE_INTERPOLATE_AT_SAMPLE:
   case FS_OPCODE_INTERPOLATE_AT_SHARED_OFFSET:
   case FS_OPCODE_INTERPOLATE_AT_PER_SLOT_OFFSET:
   case SHADER_OPCODE_UNTYPED_ATOMIC:
   case SHADER_OPCODE_UNTYPED_SURFACE_READ:
   case SHADER_OPCODE_UNTYPED_SURFACE_WRITE:
   case SHADER_OPCODE_TYPED_ATOMIC:
   case SHADER_OPCODE_TYPED_SURFACE_READ:
   case SHADER_OPCODE_TYPED_SURFACE_WRITE:
   case SHADER_OPCODE_URB_WRITE_SIMD8:
   case SHADER_OPCODE_URB_WRITE_SIMD8_PER_SLOT:
   case SHADER_OPCODE_URB_WRITE_SIMD8_MASKED:
   case SHADER_OPCODE_URB_WRITE_SIMD8_MASKED_PER_SLOT:
   case SHADER_OPCODE_URB_READ_SIMD8:
      return true;
   case FS_OPCODE_UNIFORM_PULL_CONSTANT_LOAD:
      return src[1].file == GRF;
   case FS_OPCODE_FB_WRITE:
      return src[0].file == GRF;
   default:
      if (is_tex())
         return src[0].file == GRF;

      return false;
   }
}

bool
fs_inst::is_copy_payload(const brw::simple_allocator &grf_alloc) const
{
   if (this->opcode != SHADER_OPCODE_LOAD_PAYLOAD)
      return false;

   fs_reg reg = this->src[0];
   if (reg.file != GRF || reg.reg_offset != 0 || reg.stride == 0)
      return false;

   if (grf_alloc.sizes[reg.reg] != this->regs_written)
      return false;

   for (int i = 0; i < this->sources; i++) {
      reg.type = this->src[i].type;
      if (!this->src[i].equals(reg))
         return false;

      if (i < this->header_size) {
         reg.reg_offset += 1;
      } else {
         reg.reg_offset += this->exec_size / 8;
      }
   }

   return true;
}

bool
fs_inst::can_do_source_mods(const struct brw_device_info *devinfo)
{
   if (devinfo->gen == 6 && is_math())
      return false;

   if (is_send_from_grf())
      return false;

   if (!backend_instruction::can_do_source_mods())
      return false;

   return true;
}

bool
fs_inst::can_change_types() const
{
   return dst.type == src[0].type &&
          !src[0].abs && !src[0].negate && !saturate &&
          (opcode == BRW_OPCODE_MOV ||
           (opcode == BRW_OPCODE_SEL &&
            dst.type == src[1].type &&
            predicate != BRW_PREDICATE_NONE &&
            !src[1].abs && !src[1].negate));
}

bool
fs_inst::has_side_effects() const
{
   return this->eot || backend_instruction::has_side_effects();
}

void
fs_reg::init()
{
   memset(this, 0, sizeof(*this));
   stride = 1;
}

/** Generic unset register constructor. */
fs_reg::fs_reg()
{
   init();
   this->file = BAD_FILE;
}

/** Immediate value constructor. */
fs_reg::fs_reg(float f)
{
   init();
   this->file = IMM;
   this->type = BRW_REGISTER_TYPE_F;
   this->stride = 0;
   this->fixed_hw_reg.dw1.f = f;
}

/** Immediate value constructor. */
fs_reg::fs_reg(int32_t i)
{
   init();
   this->file = IMM;
   this->type = BRW_REGISTER_TYPE_D;
   this->stride = 0;
   this->fixed_hw_reg.dw1.d = i;
}

/** Immediate value constructor. */
fs_reg::fs_reg(uint32_t u)
{
   init();
   this->file = IMM;
   this->type = BRW_REGISTER_TYPE_UD;
   this->stride = 0;
   this->fixed_hw_reg.dw1.ud = u;
}

/** Vector float immediate value constructor. */
fs_reg::fs_reg(uint8_t vf[4])
{
   init();
   this->file = IMM;
   this->type = BRW_REGISTER_TYPE_VF;
   memcpy(&this->fixed_hw_reg.dw1.ud, vf, sizeof(unsigned));
}

/** Vector float immediate value constructor. */
fs_reg::fs_reg(uint8_t vf0, uint8_t vf1, uint8_t vf2, uint8_t vf3)
{
   init();
   this->file = IMM;
   this->type = BRW_REGISTER_TYPE_VF;
   this->fixed_hw_reg.dw1.ud = (vf0 <<  0) |
                               (vf1 <<  8) |
                               (vf2 << 16) |
                               (vf3 << 24);
}

/** Fixed brw_reg. */
fs_reg::fs_reg(struct brw_reg fixed_hw_reg)
{
   init();
   this->file = HW_REG;
   this->fixed_hw_reg = fixed_hw_reg;
   this->type = fixed_hw_reg.type;
}

bool
fs_reg::equals(const fs_reg &r) const
{
   return (file == r.file &&
           reg == r.reg &&
           reg_offset == r.reg_offset &&
           subreg_offset == r.subreg_offset &&
           type == r.type &&
           negate == r.negate &&
           abs == r.abs &&
           !reladdr && !r.reladdr &&
           ((file != HW_REG && file != IMM) ||
            memcmp(&fixed_hw_reg, &r.fixed_hw_reg,
                   sizeof(fixed_hw_reg)) == 0) &&
           stride == r.stride);
}

fs_reg &
fs_reg::set_smear(unsigned subreg)
{
   assert(file != HW_REG && file != IMM);
   subreg_offset = subreg * type_sz(type);
   stride = 0;
   return *this;
}

bool
fs_reg::is_contiguous() const
{
   return stride == 1;
}

unsigned
fs_reg::component_size(unsigned width) const
{
   const unsigned stride = (file != HW_REG ? this->stride :
                            fixed_hw_reg.hstride == 0 ? 0 :
                            1 << (fixed_hw_reg.hstride - 1));
   return MAX2(width * stride, 1) * type_sz(type);
}

extern "C" int
type_size_scalar(const struct glsl_type *type)
{
   unsigned int size, i;

   switch (type->base_type) {
   case GLSL_TYPE_UINT:
   case GLSL_TYPE_INT:
   case GLSL_TYPE_FLOAT:
   case GLSL_TYPE_BOOL:
      return type->components();
   case GLSL_TYPE_ARRAY:
      return type_size_scalar(type->fields.array) * type->length;
   case GLSL_TYPE_STRUCT:
      size = 0;
      for (i = 0; i < type->length; i++) {
	 size += type_size_scalar(type->fields.structure[i].type);
      }
      return size;
   case GLSL_TYPE_SAMPLER:
      /* Samplers take up no register space, since they're baked in at
       * link time.
       */
      return 0;
   case GLSL_TYPE_ATOMIC_UINT:
      return 0;
   case GLSL_TYPE_SUBROUTINE:
      return 1;
   case GLSL_TYPE_IMAGE:
      return BRW_IMAGE_PARAM_SIZE;
   case GLSL_TYPE_VOID:
   case GLSL_TYPE_ERROR:
   case GLSL_TYPE_INTERFACE:
   case GLSL_TYPE_DOUBLE:
   case GLSL_TYPE_FUNCTION:
      unreachable("not reached");
   }

   return 0;
}

/**
 * Create a MOV to read the timestamp register.
 *
 * The caller is responsible for emitting the MOV.  The return value is
 * the destination of the MOV, with extra parameters set.
 */
fs_reg
fs_visitor::get_timestamp(const fs_builder &bld)
{
   assert(devinfo->gen >= 7);

   fs_reg ts = fs_reg(retype(brw_vec4_reg(BRW_ARCHITECTURE_REGISTER_FILE,
                                          BRW_ARF_TIMESTAMP,
                                          0),
                             BRW_REGISTER_TYPE_UD));

   fs_reg dst = fs_reg(GRF, alloc.allocate(1), BRW_REGISTER_TYPE_UD);

   /* We want to read the 3 fields we care about even if it's not enabled in
    * the dispatch.
    */
   bld.group(4, 0).exec_all().MOV(dst, ts);

   return dst;
}

void
fs_visitor::emit_shader_time_begin()
{
   shader_start_time = get_timestamp(bld.annotate("shader time start"));

   /* We want only the low 32 bits of the timestamp.  Since it's running
    * at the GPU clock rate of ~1.2ghz, it will roll over every ~3 seconds,
    * which is plenty of time for our purposes.  It is identical across the
    * EUs, but since it's tracking GPU core speed it will increment at a
    * varying rate as render P-states change.
    */
   shader_start_time.set_smear(0);
}

void
fs_visitor::emit_shader_time_end()
{
   /* Insert our code just before the final SEND with EOT. */
   exec_node *end = this->instructions.get_tail();
   assert(end && ((fs_inst *) end)->eot);
   const fs_builder ibld = bld.annotate("shader time end")
                              .exec_all().at(NULL, end);

   fs_reg shader_end_time = get_timestamp(ibld);

   /* We only use the low 32 bits of the timestamp - see
    * emit_shader_time_begin()).
    *
    * We could also check if render P-states have changed (or anything
    * else that might disrupt timing) by setting smear to 2 and checking if
    * that field is != 0.
    */
   shader_end_time.set_smear(0);

   /* Check that there weren't any timestamp reset events (assuming these
    * were the only two timestamp reads that happened).
    */
   fs_reg reset = shader_end_time;
   reset.set_smear(2);
   set_condmod(BRW_CONDITIONAL_Z,
               ibld.AND(ibld.null_reg_ud(), reset, fs_reg(1u)));
   ibld.IF(BRW_PREDICATE_NORMAL);

   fs_reg start = shader_start_time;
   start.negate = true;
   fs_reg diff = fs_reg(GRF, alloc.allocate(1), BRW_REGISTER_TYPE_UD);
   diff.set_smear(0);

   const fs_builder cbld = ibld.group(1, 0);
   cbld.group(1, 0).ADD(diff, start, shader_end_time);

   /* If there were no instructions between the two timestamp gets, the diff
    * is 2 cycles.  Remove that overhead, so I can forget about that when
    * trying to determine the time taken for single instructions.
    */
   cbld.ADD(diff, diff, fs_reg(-2u));
   SHADER_TIME_ADD(cbld, 0, diff);
   SHADER_TIME_ADD(cbld, 1, fs_reg(1u));
   ibld.emit(BRW_OPCODE_ELSE);
   SHADER_TIME_ADD(cbld, 2, fs_reg(1u));
   ibld.emit(BRW_OPCODE_ENDIF);
}

void
fs_visitor::SHADER_TIME_ADD(const fs_builder &bld,
                            int shader_time_subindex,
                            fs_reg value)
{
   int index = shader_time_index * 3 + shader_time_subindex;
   fs_reg offset = fs_reg(index * SHADER_TIME_STRIDE);

   fs_reg payload;
   if (dispatch_width == 8)
      payload = vgrf(glsl_type::uvec2_type);
   else
      payload = vgrf(glsl_type::uint_type);

   bld.emit(SHADER_OPCODE_SHADER_TIME_ADD, fs_reg(), payload, offset, value);
}

void
fs_visitor::vfail(const char *format, va_list va)
{
   char *msg;

   if (failed)
      return;

   failed = true;

   msg = ralloc_vasprintf(mem_ctx, format, va);
   msg = ralloc_asprintf(mem_ctx, "%s compile failed: %s\n", stage_abbrev, msg);

   this->fail_msg = msg;

   if (debug_enabled) {
      fprintf(stderr, "%s",  msg);
   }
}

void
fs_visitor::fail(const char *format, ...)
{
   va_list va;

   va_start(va, format);
   vfail(format, va);
   va_end(va);
}

/**
 * Mark this program as impossible to compile in SIMD16 mode.
 *
 * During the SIMD8 compile (which happens first), we can detect and flag
 * things that are unsupported in SIMD16 mode, so the compiler can skip
 * the SIMD16 compile altogether.
 *
 * During a SIMD16 compile (if one happens anyway), this just calls fail().
 */
void
fs_visitor::no16(const char *msg)
{
   if (dispatch_width == 16) {
      fail("%s", msg);
   } else {
      simd16_unsupported = true;

      compiler->shader_perf_log(log_data,
                                "SIMD16 shader failed to compile: %s", msg);
   }
}

/**
 * Returns true if the instruction has a flag that means it won't
 * update an entire destination register.
 *
 * For example, dead code elimination and live variable analysis want to know
 * when a write to a variable screens off any preceding values that were in
 * it.
 */
bool
fs_inst::is_partial_write() const
{
   return ((this->predicate && this->opcode != BRW_OPCODE_SEL) ||
           (this->exec_size * type_sz(this->dst.type)) < 32 ||
           !this->dst.is_contiguous());
}

unsigned
fs_inst::components_read(unsigned i) const
{
   switch (opcode) {
   case FS_OPCODE_LINTERP:
      if (i == 0)
         return 2;
      else
         return 1;

   case FS_OPCODE_PIXEL_X:
   case FS_OPCODE_PIXEL_Y:
      assert(i == 0);
      return 2;

   case FS_OPCODE_FB_WRITE_LOGICAL:
      assert(src[FB_WRITE_LOGICAL_SRC_COMPONENTS].file == IMM);
      /* First/second FB write color. */
      if (i < 2)
         return src[FB_WRITE_LOGICAL_SRC_COMPONENTS].fixed_hw_reg.dw1.ud;
      else
         return 1;

   case SHADER_OPCODE_TEX_LOGICAL:
   case SHADER_OPCODE_TXD_LOGICAL:
   case SHADER_OPCODE_TXF_LOGICAL:
   case SHADER_OPCODE_TXL_LOGICAL:
   case SHADER_OPCODE_TXS_LOGICAL:
   case FS_OPCODE_TXB_LOGICAL:
   case SHADER_OPCODE_TXF_CMS_LOGICAL:
   case SHADER_OPCODE_TXF_UMS_LOGICAL:
   case SHADER_OPCODE_TXF_MCS_LOGICAL:
   case SHADER_OPCODE_LOD_LOGICAL:
   case SHADER_OPCODE_TG4_LOGICAL:
   case SHADER_OPCODE_TG4_OFFSET_LOGICAL:
      assert(src[8].file == IMM && src[9].file == IMM);
      /* Texture coordinates. */
      if (i == 0)
         return src[8].fixed_hw_reg.dw1.ud;
      /* Texture derivatives. */
      else if ((i == 2 || i == 3) && opcode == SHADER_OPCODE_TXD_LOGICAL)
         return src[9].fixed_hw_reg.dw1.ud;
      /* Texture offset. */
      else if (i == 7)
         return 2;
      else
         return 1;

   case SHADER_OPCODE_UNTYPED_SURFACE_READ_LOGICAL:
   case SHADER_OPCODE_TYPED_SURFACE_READ_LOGICAL:
      assert(src[3].file == IMM);
      /* Surface coordinates. */
      if (i == 0)
         return src[3].fixed_hw_reg.dw1.ud;
      /* Surface operation source (ignored for reads). */
      else if (i == 1)
         return 0;
      else
         return 1;

   case SHADER_OPCODE_UNTYPED_SURFACE_WRITE_LOGICAL:
   case SHADER_OPCODE_TYPED_SURFACE_WRITE_LOGICAL:
      assert(src[3].file == IMM &&
             src[4].file == IMM);
      /* Surface coordinates. */
      if (i == 0)
         return src[3].fixed_hw_reg.dw1.ud;
      /* Surface operation source. */
      else if (i == 1)
         return src[4].fixed_hw_reg.dw1.ud;
      else
         return 1;

   case SHADER_OPCODE_UNTYPED_ATOMIC_LOGICAL:
   case SHADER_OPCODE_TYPED_ATOMIC_LOGICAL: {
      assert(src[3].file == IMM &&
             src[4].file == IMM);
      const unsigned op = src[4].fixed_hw_reg.dw1.ud;
      /* Surface coordinates. */
      if (i == 0)
         return src[3].fixed_hw_reg.dw1.ud;
      /* Surface operation source. */
      else if (i == 1 && op == BRW_AOP_CMPWR)
         return 2;
      else if (i == 1 && (op == BRW_AOP_INC || op == BRW_AOP_DEC ||
                          op == BRW_AOP_PREDEC))
         return 0;
      else
         return 1;
   }

   default:
      return 1;
   }
}

int
fs_inst::regs_read(int arg) const
{
   switch (opcode) {
   case FS_OPCODE_FB_WRITE:
   case SHADER_OPCODE_URB_WRITE_SIMD8:
   case SHADER_OPCODE_URB_WRITE_SIMD8_PER_SLOT:
   case SHADER_OPCODE_URB_WRITE_SIMD8_MASKED:
   case SHADER_OPCODE_URB_WRITE_SIMD8_MASKED_PER_SLOT:
   case SHADER_OPCODE_URB_READ_SIMD8:
   case SHADER_OPCODE_UNTYPED_ATOMIC:
   case SHADER_OPCODE_UNTYPED_SURFACE_READ:
   case SHADER_OPCODE_UNTYPED_SURFACE_WRITE:
   case SHADER_OPCODE_TYPED_ATOMIC:
   case SHADER_OPCODE_TYPED_SURFACE_READ:
   case SHADER_OPCODE_TYPED_SURFACE_WRITE:
   case FS_OPCODE_INTERPOLATE_AT_PER_SLOT_OFFSET:
      if (arg == 0)
         return mlen;
      break;

   case FS_OPCODE_UNIFORM_PULL_CONSTANT_LOAD_GEN7:
      /* The payload is actually stored in src1 */
      if (arg == 1)
         return mlen;
      break;

   case FS_OPCODE_LINTERP:
      if (arg == 1)
         return 1;
      break;

   case SHADER_OPCODE_LOAD_PAYLOAD:
      if (arg < this->header_size)
         return 1;
      break;

   case CS_OPCODE_CS_TERMINATE:
   case SHADER_OPCODE_BARRIER:
      return 1;

   default:
      if (is_tex() && arg == 0 && src[0].file == GRF)
         return mlen;
      break;
   }

   switch (src[arg].file) {
   case BAD_FILE:
      return 0;
   case UNIFORM:
   case IMM:
      return 1;
   case GRF:
   case ATTR:
   case HW_REG:
      return DIV_ROUND_UP(components_read(arg) *
                          src[arg].component_size(exec_size),
                          REG_SIZE);
   case MRF:
      unreachable("MRF registers are not allowed as sources");
   }
   return 0;
}

bool
fs_inst::reads_flag() const
{
   return predicate;
}

bool
fs_inst::writes_flag() const
{
   return (conditional_mod && (opcode != BRW_OPCODE_SEL &&
                               opcode != BRW_OPCODE_IF &&
                               opcode != BRW_OPCODE_WHILE)) ||
          opcode == FS_OPCODE_MOV_DISPATCH_TO_FLAGS;
}

/**
 * Returns how many MRFs an FS opcode will write over.
 *
 * Note that this is not the 0 or 1 implied writes in an actual gen
 * instruction -- the FS opcodes often generate MOVs in addition.
 */
int
fs_visitor::implied_mrf_writes(fs_inst *inst)
{
   if (inst->mlen == 0)
      return 0;

   if (inst->base_mrf == -1)
      return 0;

   switch (inst->opcode) {
   case SHADER_OPCODE_RCP:
   case SHADER_OPCODE_RSQ:
   case SHADER_OPCODE_SQRT:
   case SHADER_OPCODE_EXP2:
   case SHADER_OPCODE_LOG2:
   case SHADER_OPCODE_SIN:
   case SHADER_OPCODE_COS:
      return 1 * dispatch_width / 8;
   case SHADER_OPCODE_POW:
   case SHADER_OPCODE_INT_QUOTIENT:
   case SHADER_OPCODE_INT_REMAINDER:
      return 2 * dispatch_width / 8;
   case SHADER_OPCODE_TEX:
   case FS_OPCODE_TXB:
   case SHADER_OPCODE_TXD:
   case SHADER_OPCODE_TXF:
   case SHADER_OPCODE_TXF_CMS:
   case SHADER_OPCODE_TXF_MCS:
   case SHADER_OPCODE_TG4:
   case SHADER_OPCODE_TG4_OFFSET:
   case SHADER_OPCODE_TXL:
   case SHADER_OPCODE_TXS:
   case SHADER_OPCODE_LOD:
   case SHADER_OPCODE_SAMPLEINFO:
      return 1;
   case FS_OPCODE_FB_WRITE:
      return 2;
   case FS_OPCODE_GET_BUFFER_SIZE:
   case FS_OPCODE_UNIFORM_PULL_CONSTANT_LOAD:
   case SHADER_OPCODE_GEN4_SCRATCH_READ:
      return 1;
   case FS_OPCODE_VARYING_PULL_CONSTANT_LOAD:
      return inst->mlen;
   case SHADER_OPCODE_GEN4_SCRATCH_WRITE:
      return inst->mlen;
   case SHADER_OPCODE_UNTYPED_ATOMIC:
   case SHADER_OPCODE_UNTYPED_SURFACE_READ:
   case SHADER_OPCODE_UNTYPED_SURFACE_WRITE:
   case SHADER_OPCODE_TYPED_ATOMIC:
   case SHADER_OPCODE_TYPED_SURFACE_READ:
   case SHADER_OPCODE_TYPED_SURFACE_WRITE:
   case SHADER_OPCODE_URB_WRITE_SIMD8:
   case SHADER_OPCODE_URB_WRITE_SIMD8_PER_SLOT:
   case SHADER_OPCODE_URB_WRITE_SIMD8_MASKED:
   case SHADER_OPCODE_URB_WRITE_SIMD8_MASKED_PER_SLOT:
   case FS_OPCODE_INTERPOLATE_AT_CENTROID:
   case FS_OPCODE_INTERPOLATE_AT_SAMPLE:
   case FS_OPCODE_INTERPOLATE_AT_SHARED_OFFSET:
   case FS_OPCODE_INTERPOLATE_AT_PER_SLOT_OFFSET:
      return 0;
   default:
      unreachable("not reached");
   }
}

fs_reg
fs_visitor::vgrf(const glsl_type *const type)
{
   int reg_width = dispatch_width / 8;
   return fs_reg(GRF, alloc.allocate(type_size_scalar(type) * reg_width),
                 brw_type_for_base_type(type));
}

/** Fixed HW reg constructor. */
fs_reg::fs_reg(enum register_file file, int reg)
{
   init();
   this->file = file;
   this->reg = reg;
   this->type = BRW_REGISTER_TYPE_F;
   this->stride = (file == UNIFORM ? 0 : 1);
}

/** Fixed HW reg constructor. */
fs_reg::fs_reg(enum register_file file, int reg, enum brw_reg_type type)
{
   init();
   this->file = file;
   this->reg = reg;
   this->type = type;
   this->stride = (file == UNIFORM ? 0 : 1);
}

/* For SIMD16, we need to follow from the uniform setup of SIMD8 dispatch.
 * This brings in those uniform definitions
 */
void
fs_visitor::import_uniforms(fs_visitor *v)
{
   this->push_constant_loc = v->push_constant_loc;
   this->pull_constant_loc = v->pull_constant_loc;
   this->uniforms = v->uniforms;
   this->param_size = v->param_size;
}

fs_reg *
fs_visitor::emit_fragcoord_interpolation(bool pixel_center_integer,
                                         bool origin_upper_left)
{
   assert(stage == MESA_SHADER_FRAGMENT);
   brw_wm_prog_key *key = (brw_wm_prog_key*) this->key;
   fs_reg *reg = new(this->mem_ctx) fs_reg(vgrf(glsl_type::vec4_type));
   fs_reg wpos = *reg;
   bool flip = !origin_upper_left ^ key->render_to_fbo;

   /* gl_FragCoord.x */
   if (pixel_center_integer) {
      bld.MOV(wpos, this->pixel_x);
   } else {
      bld.ADD(wpos, this->pixel_x, fs_reg(0.5f));
   }
   wpos = offset(wpos, bld, 1);

   /* gl_FragCoord.y */
   if (!flip && pixel_center_integer) {
      bld.MOV(wpos, this->pixel_y);
   } else {
      fs_reg pixel_y = this->pixel_y;
      float offset = (pixel_center_integer ? 0.0f : 0.5f);

      if (flip) {
	 pixel_y.negate = true;
	 offset += key->drawable_height - 1.0f;
      }

      bld.ADD(wpos, pixel_y, fs_reg(offset));
   }
   wpos = offset(wpos, bld, 1);

   /* gl_FragCoord.z */
   if (devinfo->gen >= 6) {
      bld.MOV(wpos, fs_reg(brw_vec8_grf(payload.source_depth_reg, 0)));
   } else {
      bld.emit(FS_OPCODE_LINTERP, wpos,
           this->delta_xy[BRW_WM_PERSPECTIVE_PIXEL_BARYCENTRIC],
           interp_reg(VARYING_SLOT_POS, 2));
   }
   wpos = offset(wpos, bld, 1);

   /* gl_FragCoord.w: Already set up in emit_interpolation */
   bld.MOV(wpos, this->wpos_w);

   return reg;
}

fs_inst *
fs_visitor::emit_linterp(const fs_reg &attr, const fs_reg &interp,
                         glsl_interp_qualifier interpolation_mode,
                         bool is_centroid, bool is_sample)
{
   brw_wm_barycentric_interp_mode barycoord_mode;
   if (devinfo->gen >= 6) {
      if (is_centroid) {
         if (interpolation_mode == INTERP_QUALIFIER_SMOOTH)
            barycoord_mode = BRW_WM_PERSPECTIVE_CENTROID_BARYCENTRIC;
         else
            barycoord_mode = BRW_WM_NONPERSPECTIVE_CENTROID_BARYCENTRIC;
      } else if (is_sample) {
          if (interpolation_mode == INTERP_QUALIFIER_SMOOTH)
            barycoord_mode = BRW_WM_PERSPECTIVE_SAMPLE_BARYCENTRIC;
         else
            barycoord_mode = BRW_WM_NONPERSPECTIVE_SAMPLE_BARYCENTRIC;
      } else {
         if (interpolation_mode == INTERP_QUALIFIER_SMOOTH)
            barycoord_mode = BRW_WM_PERSPECTIVE_PIXEL_BARYCENTRIC;
         else
            barycoord_mode = BRW_WM_NONPERSPECTIVE_PIXEL_BARYCENTRIC;
      }
   } else {
      /* On Ironlake and below, there is only one interpolation mode.
       * Centroid interpolation doesn't mean anything on this hardware --
       * there is no multisampling.
       */
      barycoord_mode = BRW_WM_PERSPECTIVE_PIXEL_BARYCENTRIC;
   }
   return bld.emit(FS_OPCODE_LINTERP, attr,
                   this->delta_xy[barycoord_mode], interp);
}

void
fs_visitor::emit_general_interpolation(fs_reg attr, const char *name,
                                       const glsl_type *type,
                                       glsl_interp_qualifier interpolation_mode,
                                       int location, bool mod_centroid,
                                       bool mod_sample)
{
   attr.type = brw_type_for_base_type(type->get_scalar_type());

   assert(stage == MESA_SHADER_FRAGMENT);
   brw_wm_prog_data *prog_data = (brw_wm_prog_data*) this->prog_data;
   brw_wm_prog_key *key = (brw_wm_prog_key*) this->key;

   unsigned int array_elements;

   if (type->is_array()) {
      array_elements = type->arrays_of_arrays_size();
      if (array_elements == 0) {
         fail("dereferenced array '%s' has length 0\n", name);
      }
      type = type->without_array();
   } else {
      array_elements = 1;
   }

   if (interpolation_mode == INTERP_QUALIFIER_NONE) {
      bool is_gl_Color =
         location == VARYING_SLOT_COL0 || location == VARYING_SLOT_COL1;
      if (key->flat_shade && is_gl_Color) {
         interpolation_mode = INTERP_QUALIFIER_FLAT;
      } else {
         interpolation_mode = INTERP_QUALIFIER_SMOOTH;
      }
   }

   for (unsigned int i = 0; i < array_elements; i++) {
      for (unsigned int j = 0; j < type->matrix_columns; j++) {
	 if (prog_data->urb_setup[location] == -1) {
	    /* If there's no incoming setup data for this slot, don't
	     * emit interpolation for it.
	     */
	    attr = offset(attr, bld, type->vector_elements);
	    location++;
	    continue;
	 }

	 if (interpolation_mode == INTERP_QUALIFIER_FLAT) {
	    /* Constant interpolation (flat shading) case. The SF has
	     * handed us defined values in only the constant offset
	     * field of the setup reg.
	     */
	    for (unsigned int k = 0; k < type->vector_elements; k++) {
	       struct brw_reg interp = interp_reg(location, k);
	       interp = suboffset(interp, 3);
               interp.type = attr.type;
               bld.emit(FS_OPCODE_CINTERP, attr, fs_reg(interp));
	       attr = offset(attr, bld, 1);
	    }
	 } else {
	    /* Smooth/noperspective interpolation case. */
	    for (unsigned int k = 0; k < type->vector_elements; k++) {
               struct brw_reg interp = interp_reg(location, k);
               if (devinfo->needs_unlit_centroid_workaround && mod_centroid) {
                  /* Get the pixel/sample mask into f0 so that we know
                   * which pixels are lit.  Then, for each channel that is
                   * unlit, replace the centroid data with non-centroid
                   * data.
                   */
                  bld.emit(FS_OPCODE_MOV_DISPATCH_TO_FLAGS);

                  fs_inst *inst;
                  inst = emit_linterp(attr, fs_reg(interp), interpolation_mode,
                                      false, false);
                  inst->predicate = BRW_PREDICATE_NORMAL;
                  inst->predicate_inverse = true;
                  if (devinfo->has_pln)
                     inst->no_dd_clear = true;

                  inst = emit_linterp(attr, fs_reg(interp), interpolation_mode,
                                      mod_centroid && !key->persample_shading,
                                      mod_sample || key->persample_shading);
                  inst->predicate = BRW_PREDICATE_NORMAL;
                  inst->predicate_inverse = false;
                  if (devinfo->has_pln)
                     inst->no_dd_check = true;

               } else {
                  emit_linterp(attr, fs_reg(interp), interpolation_mode,
                               mod_centroid && !key->persample_shading,
                               mod_sample || key->persample_shading);
               }
               if (devinfo->gen < 6 && interpolation_mode == INTERP_QUALIFIER_SMOOTH) {
                  bld.MUL(attr, attr, this->pixel_w);
               }
	       attr = offset(attr, bld, 1);
	    }

	 }
	 location++;
      }
   }
}

fs_reg *
fs_visitor::emit_frontfacing_interpolation()
{
   fs_reg *reg = new(this->mem_ctx) fs_reg(vgrf(glsl_type::bool_type));

   if (devinfo->gen >= 6) {
      /* Bit 15 of g0.0 is 0 if the polygon is front facing. We want to create
       * a boolean result from this (~0/true or 0/false).
       *
       * We can use the fact that bit 15 is the MSB of g0.0:W to accomplish
       * this task in only one instruction:
       *    - a negation source modifier will flip the bit; and
       *    - a W -> D type conversion will sign extend the bit into the high
       *      word of the destination.
       *
       * An ASR 15 fills the low word of the destination.
       */
      fs_reg g0 = fs_reg(retype(brw_vec1_grf(0, 0), BRW_REGISTER_TYPE_W));
      g0.negate = true;

      bld.ASR(*reg, g0, fs_reg(15));
   } else {
      /* Bit 31 of g1.6 is 0 if the polygon is front facing. We want to create
       * a boolean result from this (1/true or 0/false).
       *
       * Like in the above case, since the bit is the MSB of g1.6:UD we can use
       * the negation source modifier to flip it. Unfortunately the SHR
       * instruction only operates on UD (or D with an abs source modifier)
       * sources without negation.
       *
       * Instead, use ASR (which will give ~0/true or 0/false).
       */
      fs_reg g1_6 = fs_reg(retype(brw_vec1_grf(1, 6), BRW_REGISTER_TYPE_D));
      g1_6.negate = true;

      bld.ASR(*reg, g1_6, fs_reg(31));
   }

   return reg;
}

void
fs_visitor::compute_sample_position(fs_reg dst, fs_reg int_sample_pos)
{
   assert(stage == MESA_SHADER_FRAGMENT);
   brw_wm_prog_key *key = (brw_wm_prog_key*) this->key;
   assert(dst.type == BRW_REGISTER_TYPE_F);

   if (key->compute_pos_offset) {
      /* Convert int_sample_pos to floating point */
      bld.MOV(dst, int_sample_pos);
      /* Scale to the range [0, 1] */
      bld.MUL(dst, dst, fs_reg(1 / 16.0f));
   }
   else {
      /* From ARB_sample_shading specification:
       * "When rendering to a non-multisample buffer, or if multisample
       *  rasterization is disabled, gl_SamplePosition will always be
       *  (0.5, 0.5).
       */
      bld.MOV(dst, fs_reg(0.5f));
   }
}

fs_reg *
fs_visitor::emit_samplepos_setup()
{
   assert(devinfo->gen >= 6);

   const fs_builder abld = bld.annotate("compute sample position");
   fs_reg *reg = new(this->mem_ctx) fs_reg(vgrf(glsl_type::vec2_type));
   fs_reg pos = *reg;
   fs_reg int_sample_x = vgrf(glsl_type::int_type);
   fs_reg int_sample_y = vgrf(glsl_type::int_type);

   /* WM will be run in MSDISPMODE_PERSAMPLE. So, only one of SIMD8 or SIMD16
    * mode will be enabled.
    *
    * From the Ivy Bridge PRM, volume 2 part 1, page 344:
    * R31.1:0         Position Offset X/Y for Slot[3:0]
    * R31.3:2         Position Offset X/Y for Slot[7:4]
    * .....
    *
    * The X, Y sample positions come in as bytes in  thread payload. So, read
    * the positions using vstride=16, width=8, hstride=2.
    */
   struct brw_reg sample_pos_reg =
      stride(retype(brw_vec1_grf(payload.sample_pos_reg, 0),
                    BRW_REGISTER_TYPE_B), 16, 8, 2);

   if (dispatch_width == 8) {
      abld.MOV(int_sample_x, fs_reg(sample_pos_reg));
   } else {
      abld.half(0).MOV(half(int_sample_x, 0), fs_reg(sample_pos_reg));
      abld.half(1).MOV(half(int_sample_x, 1),
                       fs_reg(suboffset(sample_pos_reg, 16)));
   }
   /* Compute gl_SamplePosition.x */
   compute_sample_position(pos, int_sample_x);
   pos = offset(pos, abld, 1);
   if (dispatch_width == 8) {
      abld.MOV(int_sample_y, fs_reg(suboffset(sample_pos_reg, 1)));
   } else {
      abld.half(0).MOV(half(int_sample_y, 0),
                       fs_reg(suboffset(sample_pos_reg, 1)));
      abld.half(1).MOV(half(int_sample_y, 1),
                       fs_reg(suboffset(sample_pos_reg, 17)));
   }
   /* Compute gl_SamplePosition.y */
   compute_sample_position(pos, int_sample_y);
   return reg;
}

fs_reg *
fs_visitor::emit_sampleid_setup()
{
   assert(stage == MESA_SHADER_FRAGMENT);
   brw_wm_prog_key *key = (brw_wm_prog_key*) this->key;
   assert(devinfo->gen >= 6);

   const fs_builder abld = bld.annotate("compute sample id");
   fs_reg *reg = new(this->mem_ctx) fs_reg(vgrf(glsl_type::int_type));

   if (key->compute_sample_id) {
      fs_reg t1(GRF, alloc.allocate(1), BRW_REGISTER_TYPE_D);
      t1.set_smear(0);
      fs_reg t2(GRF, alloc.allocate(1), BRW_REGISTER_TYPE_W);

      /* The PS will be run in MSDISPMODE_PERSAMPLE. For example with
       * 8x multisampling, subspan 0 will represent sample N (where N
       * is 0, 2, 4 or 6), subspan 1 will represent sample 1, 3, 5 or
       * 7. We can find the value of N by looking at R0.0 bits 7:6
       * ("Starting Sample Pair Index (SSPI)") and multiplying by two
       * (since samples are always delivered in pairs). That is, we
       * compute 2*((R0.0 & 0xc0) >> 6) == (R0.0 & 0xc0) >> 5. Then
       * we need to add N to the sequence (0, 0, 0, 0, 1, 1, 1, 1) in
       * case of SIMD8 and sequence (0, 0, 0, 0, 1, 1, 1, 1, 2, 2, 2,
       * 2, 3, 3, 3, 3) in case of SIMD16. We compute this sequence by
       * populating a temporary variable with the sequence (0, 1, 2, 3),
       * and then reading from it using vstride=1, width=4, hstride=0.
       * These computations hold good for 4x multisampling as well.
       *
       * For 2x MSAA and SIMD16, we want to use the sequence (0, 1, 0, 1):
       * the first four slots are sample 0 of subspan 0; the next four
       * are sample 1 of subspan 0; the third group is sample 0 of
       * subspan 1, and finally sample 1 of subspan 1.
       */
      abld.exec_all().group(1, 0)
          .AND(t1, fs_reg(retype(brw_vec1_grf(0, 0), BRW_REGISTER_TYPE_D)),
               fs_reg(0xc0));
      abld.exec_all().group(1, 0).SHR(t1, t1, fs_reg(5));

      /* This works for both SIMD8 and SIMD16 */
      abld.exec_all().group(4, 0)
          .MOV(t2, brw_imm_v(key->persample_2x ? 0x1010 : 0x3210));

      /* This special instruction takes care of setting vstride=1,
       * width=4, hstride=0 of t2 during an ADD instruction.
       */
      abld.emit(FS_OPCODE_SET_SAMPLE_ID, *reg, t1, t2);
   } else {
      /* As per GL_ARB_sample_shading specification:
       * "When rendering to a non-multisample buffer, or if multisample
       *  rasterization is disabled, gl_SampleID will always be zero."
       */
      abld.MOV(*reg, fs_reg(0));
   }

   return reg;
}

fs_reg
fs_visitor::resolve_source_modifiers(const fs_reg &src)
{
   if (!src.abs && !src.negate)
      return src;

   fs_reg temp = bld.vgrf(src.type);
   bld.MOV(temp, src);

   return temp;
}

void
fs_visitor::emit_discard_jump()
{
   assert(((brw_wm_prog_data*) this->prog_data)->uses_kill);

   /* For performance, after a discard, jump to the end of the
    * shader if all relevant channels have been discarded.
    */
   fs_inst *discard_jump = bld.emit(FS_OPCODE_DISCARD_JUMP);
   discard_jump->flag_subreg = 1;

   discard_jump->predicate = (dispatch_width == 8)
                             ? BRW_PREDICATE_ALIGN1_ANY8H
                             : BRW_PREDICATE_ALIGN1_ANY16H;
   discard_jump->predicate_inverse = true;
}

void
fs_visitor::assign_curb_setup()
{
   if (dispatch_width == 8) {
      prog_data->dispatch_grf_start_reg = payload.num_regs;
   } else {
      if (stage == MESA_SHADER_FRAGMENT) {
         brw_wm_prog_data *prog_data = (brw_wm_prog_data*) this->prog_data;
         prog_data->dispatch_grf_start_reg_16 = payload.num_regs;
      } else if (stage == MESA_SHADER_COMPUTE) {
         brw_cs_prog_data *prog_data = (brw_cs_prog_data*) this->prog_data;
         prog_data->dispatch_grf_start_reg_16 = payload.num_regs;
      } else {
         unreachable("Unsupported shader type!");
      }
   }

   prog_data->curb_read_length = ALIGN(stage_prog_data->nr_params, 8) / 8;

   /* Map the offsets in the UNIFORM file to fixed HW regs. */
   foreach_block_and_inst(block, fs_inst, inst, cfg) {
      for (unsigned int i = 0; i < inst->sources; i++) {
	 if (inst->src[i].file == UNIFORM) {
            int uniform_nr = inst->src[i].reg + inst->src[i].reg_offset;
            int constant_nr;
            if (uniform_nr >= 0 && uniform_nr < (int) uniforms) {
               constant_nr = push_constant_loc[uniform_nr];
            } else {
               /* Section 5.11 of the OpenGL 4.1 spec says:
                * "Out-of-bounds reads return undefined values, which include
                *  values from other variables of the active program or zero."
                * Just return the first push constant.
                */
               constant_nr = 0;
            }

	    struct brw_reg brw_reg = brw_vec1_grf(payload.num_regs +
						  constant_nr / 8,
						  constant_nr % 8);

            assert(inst->src[i].stride == 0);
	    inst->src[i].file = HW_REG;
	    inst->src[i].fixed_hw_reg = byte_offset(
               retype(brw_reg, inst->src[i].type),
               inst->src[i].subreg_offset);
	 }
      }
   }

   /* This may be updated in assign_urb_setup or assign_vs_urb_setup. */
   this->first_non_payload_grf = payload.num_regs + prog_data->curb_read_length;
}

void
fs_visitor::calculate_urb_setup()
{
   assert(stage == MESA_SHADER_FRAGMENT);
   brw_wm_prog_data *prog_data = (brw_wm_prog_data*) this->prog_data;
   brw_wm_prog_key *key = (brw_wm_prog_key*) this->key;

   memset(prog_data->urb_setup, -1,
          sizeof(prog_data->urb_setup[0]) * VARYING_SLOT_MAX);

   int urb_next = 0;
   /* Figure out where each of the incoming setup attributes lands. */
   if (devinfo->gen >= 6) {
      if (_mesa_bitcount_64(nir->info.inputs_read &
                            BRW_FS_VARYING_INPUT_MASK) <= 16) {
         /* The SF/SBE pipeline stage can do arbitrary rearrangement of the
          * first 16 varying inputs, so we can put them wherever we want.
          * Just put them in order.
          *
          * This is useful because it means that (a) inputs not used by the
          * fragment shader won't take up valuable register space, and (b) we
          * won't have to recompile the fragment shader if it gets paired with
          * a different vertex (or geometry) shader.
          */
         for (unsigned int i = 0; i < VARYING_SLOT_MAX; i++) {
            if (nir->info.inputs_read & BRW_FS_VARYING_INPUT_MASK &
                BITFIELD64_BIT(i)) {
               prog_data->urb_setup[i] = urb_next++;
            }
         }
      } else {
         bool include_vue_header =
            nir->info.inputs_read & (VARYING_BIT_LAYER | VARYING_BIT_VIEWPORT);

         /* We have enough input varyings that the SF/SBE pipeline stage can't
          * arbitrarily rearrange them to suit our whim; we have to put them
          * in an order that matches the output of the previous pipeline stage
          * (geometry or vertex shader).
          */
         struct brw_vue_map prev_stage_vue_map;
         brw_compute_vue_map(devinfo, &prev_stage_vue_map,
                             key->input_slots_valid,
                             nir->info.separate_shader);
         int first_slot =
            include_vue_header ? 0 : 2 * BRW_SF_URB_ENTRY_READ_OFFSET;

         assert(prev_stage_vue_map.num_slots <= first_slot + 32);
         for (int slot = first_slot; slot < prev_stage_vue_map.num_slots;
              slot++) {
            int varying = prev_stage_vue_map.slot_to_varying[slot];
            if (varying != BRW_VARYING_SLOT_PAD &&
                (nir->info.inputs_read & BRW_FS_VARYING_INPUT_MASK &
                 BITFIELD64_BIT(varying))) {
               prog_data->urb_setup[varying] = slot - first_slot;
            }
         }
         urb_next = prev_stage_vue_map.num_slots - first_slot;
      }
   } else {
      /* FINISHME: The sf doesn't map VS->FS inputs for us very well. */
      for (unsigned int i = 0; i < VARYING_SLOT_MAX; i++) {
         /* Point size is packed into the header, not as a general attribute */
         if (i == VARYING_SLOT_PSIZ)
            continue;

	 if (key->input_slots_valid & BITFIELD64_BIT(i)) {
	    /* The back color slot is skipped when the front color is
	     * also written to.  In addition, some slots can be
	     * written in the vertex shader and not read in the
	     * fragment shader.  So the register number must always be
	     * incremented, mapped or not.
	     */
	    if (_mesa_varying_slot_in_fs((gl_varying_slot) i))
	       prog_data->urb_setup[i] = urb_next;
            urb_next++;
	 }
      }

      /*
       * It's a FS only attribute, and we did interpolation for this attribute
       * in SF thread. So, count it here, too.
       *
       * See compile_sf_prog() for more info.
       */
      if (nir->info.inputs_read & BITFIELD64_BIT(VARYING_SLOT_PNTC))
         prog_data->urb_setup[VARYING_SLOT_PNTC] = urb_next++;
   }

   prog_data->num_varying_inputs = urb_next;
}

void
fs_visitor::assign_urb_setup()
{
   assert(stage == MESA_SHADER_FRAGMENT);
   brw_wm_prog_data *prog_data = (brw_wm_prog_data*) this->prog_data;

   int urb_start = payload.num_regs + prog_data->base.curb_read_length;

   /* Offset all the urb_setup[] index by the actual position of the
    * setup regs, now that the location of the constants has been chosen.
    */
   foreach_block_and_inst(block, fs_inst, inst, cfg) {
      if (inst->opcode == FS_OPCODE_LINTERP) {
	 assert(inst->src[1].file == HW_REG);
	 inst->src[1].fixed_hw_reg.nr += urb_start;
      }

      if (inst->opcode == FS_OPCODE_CINTERP) {
	 assert(inst->src[0].file == HW_REG);
	 inst->src[0].fixed_hw_reg.nr += urb_start;
      }
   }

   /* Each attribute is 4 setup channels, each of which is half a reg. */
   this->first_non_payload_grf += prog_data->num_varying_inputs * 2;
}

void
fs_visitor::assign_vs_urb_setup()
{
   brw_vs_prog_data *vs_prog_data = (brw_vs_prog_data *) prog_data;

   assert(stage == MESA_SHADER_VERTEX);
   int count = _mesa_bitcount_64(vs_prog_data->inputs_read);
   if (vs_prog_data->uses_vertexid || vs_prog_data->uses_instanceid)
      count++;

   /* Each attribute is 4 regs. */
   this->first_non_payload_grf += 4 * vs_prog_data->nr_attributes;

   assert(vs_prog_data->base.urb_read_length <= 15);

   /* Rewrite all ATTR file references to the hw grf that they land in. */
   foreach_block_and_inst(block, fs_inst, inst, cfg) {
      for (int i = 0; i < inst->sources; i++) {
         if (inst->src[i].file == ATTR) {
            int grf = payload.num_regs +
                      prog_data->curb_read_length +
                      inst->src[i].reg +
                      inst->src[i].reg_offset;

            inst->src[i].file = HW_REG;
            inst->src[i].fixed_hw_reg =
               stride(byte_offset(retype(brw_vec8_grf(grf, 0), inst->src[i].type),
                                  inst->src[i].subreg_offset),
                      inst->exec_size * inst->src[i].stride,
                      inst->exec_size, inst->src[i].stride);
         }
      }
   }
}

/**
 * Split large virtual GRFs into separate components if we can.
 *
 * This is mostly duplicated with what brw_fs_vector_splitting does,
 * but that's really conservative because it's afraid of doing
 * splitting that doesn't result in real progress after the rest of
 * the optimization phases, which would cause infinite looping in
 * optimization.  We can do it once here, safely.  This also has the
 * opportunity to split interpolated values, or maybe even uniforms,
 * which we don't have at the IR level.
 *
 * We want to split, because virtual GRFs are what we register
 * allocate and spill (due to contiguousness requirements for some
 * instructions), and they're what we naturally generate in the
 * codegen process, but most virtual GRFs don't actually need to be
 * contiguous sets of GRFs.  If we split, we'll end up with reduced
 * live intervals and better dead code elimination and coalescing.
 */
void
fs_visitor::split_virtual_grfs()
{
   int num_vars = this->alloc.count;

   /* Count the total number of registers */
   int reg_count = 0;
   int vgrf_to_reg[num_vars];
   for (int i = 0; i < num_vars; i++) {
      vgrf_to_reg[i] = reg_count;
      reg_count += alloc.sizes[i];
   }

   /* An array of "split points".  For each register slot, this indicates
    * if this slot can be separated from the previous slot.  Every time an
    * instruction uses multiple elements of a register (as a source or
    * destination), we mark the used slots as inseparable.  Then we go
    * through and split the registers into the smallest pieces we can.
    */
   bool split_points[reg_count];
   memset(split_points, 0, sizeof(split_points));

   /* Mark all used registers as fully splittable */
   foreach_block_and_inst(block, fs_inst, inst, cfg) {
      if (inst->dst.file == GRF) {
         int reg = vgrf_to_reg[inst->dst.reg];
         for (unsigned j = 1; j < this->alloc.sizes[inst->dst.reg]; j++)
            split_points[reg + j] = true;
      }

      for (int i = 0; i < inst->sources; i++) {
         if (inst->src[i].file == GRF) {
            int reg = vgrf_to_reg[inst->src[i].reg];
            for (unsigned j = 1; j < this->alloc.sizes[inst->src[i].reg]; j++)
               split_points[reg + j] = true;
         }
      }
   }

   foreach_block_and_inst(block, fs_inst, inst, cfg) {
      if (inst->dst.file == GRF) {
         int reg = vgrf_to_reg[inst->dst.reg] + inst->dst.reg_offset;
         for (int j = 1; j < inst->regs_written; j++)
            split_points[reg + j] = false;
      }
      for (int i = 0; i < inst->sources; i++) {
         if (inst->src[i].file == GRF) {
            int reg = vgrf_to_reg[inst->src[i].reg] + inst->src[i].reg_offset;
            for (int j = 1; j < inst->regs_read(i); j++)
               split_points[reg + j] = false;
         }
      }
   }

   int new_virtual_grf[reg_count];
   int new_reg_offset[reg_count];

   int reg = 0;
   for (int i = 0; i < num_vars; i++) {
      /* The first one should always be 0 as a quick sanity check. */
      assert(split_points[reg] == false);

      /* j = 0 case */
      new_reg_offset[reg] = 0;
      reg++;
      int offset = 1;

      /* j > 0 case */
      for (unsigned j = 1; j < alloc.sizes[i]; j++) {
         /* If this is a split point, reset the offset to 0 and allocate a
          * new virtual GRF for the previous offset many registers
          */
         if (split_points[reg]) {
            assert(offset <= MAX_VGRF_SIZE);
            int grf = alloc.allocate(offset);
            for (int k = reg - offset; k < reg; k++)
               new_virtual_grf[k] = grf;
            offset = 0;
         }
         new_reg_offset[reg] = offset;
         offset++;
         reg++;
      }

      /* The last one gets the original register number */
      assert(offset <= MAX_VGRF_SIZE);
      alloc.sizes[i] = offset;
      for (int k = reg - offset; k < reg; k++)
         new_virtual_grf[k] = i;
   }
   assert(reg == reg_count);

   foreach_block_and_inst(block, fs_inst, inst, cfg) {
      if (inst->dst.file == GRF) {
         reg = vgrf_to_reg[inst->dst.reg] + inst->dst.reg_offset;
         inst->dst.reg = new_virtual_grf[reg];
         inst->dst.reg_offset = new_reg_offset[reg];
         assert((unsigned)new_reg_offset[reg] < alloc.sizes[new_virtual_grf[reg]]);
      }
      for (int i = 0; i < inst->sources; i++) {
	 if (inst->src[i].file == GRF) {
            reg = vgrf_to_reg[inst->src[i].reg] + inst->src[i].reg_offset;
            inst->src[i].reg = new_virtual_grf[reg];
            inst->src[i].reg_offset = new_reg_offset[reg];
            assert((unsigned)new_reg_offset[reg] < alloc.sizes[new_virtual_grf[reg]]);
         }
      }
   }
   invalidate_live_intervals();
}

/**
 * Remove unused virtual GRFs and compact the virtual_grf_* arrays.
 *
 * During code generation, we create tons of temporary variables, many of
 * which get immediately killed and are never used again.  Yet, in later
 * optimization and analysis passes, such as compute_live_intervals, we need
 * to loop over all the virtual GRFs.  Compacting them can save a lot of
 * overhead.
 */
bool
fs_visitor::compact_virtual_grfs()
{
   bool progress = false;
   int remap_table[this->alloc.count];
   memset(remap_table, -1, sizeof(remap_table));

   /* Mark which virtual GRFs are used. */
   foreach_block_and_inst(block, const fs_inst, inst, cfg) {
      if (inst->dst.file == GRF)
         remap_table[inst->dst.reg] = 0;

      for (int i = 0; i < inst->sources; i++) {
         if (inst->src[i].file == GRF)
            remap_table[inst->src[i].reg] = 0;
      }
   }

   /* Compact the GRF arrays. */
   int new_index = 0;
   for (unsigned i = 0; i < this->alloc.count; i++) {
      if (remap_table[i] == -1) {
         /* We just found an unused register.  This means that we are
          * actually going to compact something.
          */
         progress = true;
      } else {
         remap_table[i] = new_index;
         alloc.sizes[new_index] = alloc.sizes[i];
         invalidate_live_intervals();
         ++new_index;
      }
   }

   this->alloc.count = new_index;

   /* Patch all the instructions to use the newly renumbered registers */
   foreach_block_and_inst(block, fs_inst, inst, cfg) {
      if (inst->dst.file == GRF)
         inst->dst.reg = remap_table[inst->dst.reg];

      for (int i = 0; i < inst->sources; i++) {
         if (inst->src[i].file == GRF)
            inst->src[i].reg = remap_table[inst->src[i].reg];
      }
   }

   /* Patch all the references to delta_xy, since they're used in register
    * allocation.  If they're unused, switch them to BAD_FILE so we don't
    * think some random VGRF is delta_xy.
    */
   for (unsigned i = 0; i < ARRAY_SIZE(delta_xy); i++) {
      if (delta_xy[i].file == GRF) {
         if (remap_table[delta_xy[i].reg] != -1) {
            delta_xy[i].reg = remap_table[delta_xy[i].reg];
         } else {
            delta_xy[i].file = BAD_FILE;
         }
      }
   }

   return progress;
}

/**
 * Assign UNIFORM file registers to either push constants or pull constants.
 *
 * We allow a fragment shader to have more than the specified minimum
 * maximum number of fragment shader uniform components (64).  If
 * there are too many of these, they'd fill up all of register space.
 * So, this will push some of them out to the pull constant buffer and
 * update the program to load them.  We also use pull constants for all
 * indirect constant loads because we don't support indirect accesses in
 * registers yet.
 */
void
fs_visitor::assign_constant_locations()
{
   /* Only the first compile (SIMD8 mode) gets to decide on locations. */
   if (dispatch_width != 8)
      return;

   unsigned int num_pull_constants = 0;

   pull_constant_loc = ralloc_array(mem_ctx, int, uniforms);
   memset(pull_constant_loc, -1, sizeof(pull_constant_loc[0]) * uniforms);

   bool is_live[uniforms];
   memset(is_live, 0, sizeof(is_live));

   /* First, we walk through the instructions and do two things:
    *
    *  1) Figure out which uniforms are live.
    *
    *  2) Find all indirect access of uniform arrays and flag them as needing
    *     to go into the pull constant buffer.
    *
    * Note that we don't move constant-indexed accesses to arrays.  No
    * testing has been done of the performance impact of this choice.
    */
   foreach_block_and_inst_safe(block, fs_inst, inst, cfg) {
      for (int i = 0 ; i < inst->sources; i++) {
         if (inst->src[i].file != UNIFORM)
            continue;

         if (inst->src[i].reladdr) {
            int uniform = inst->src[i].reg;

            /* If this array isn't already present in the pull constant buffer,
             * add it.
             */
            if (pull_constant_loc[uniform] == -1) {
               assert(param_size[uniform]);
               for (int j = 0; j < param_size[uniform]; j++)
                  pull_constant_loc[uniform + j] = num_pull_constants++;
            }
         } else {
            /* Mark the the one accessed uniform as live */
            int constant_nr = inst->src[i].reg + inst->src[i].reg_offset;
            if (constant_nr >= 0 && constant_nr < (int) uniforms)
               is_live[constant_nr] = true;
         }
      }
   }

   /* Only allow 16 registers (128 uniform components) as push constants.
    *
    * Just demote the end of the list.  We could probably do better
    * here, demoting things that are rarely used in the program first.
    *
    * If changing this value, note the limitation about total_regs in
    * brw_curbe.c.
    */
   unsigned int max_push_components = 16 * 8;
   unsigned int num_push_constants = 0;

   push_constant_loc = ralloc_array(mem_ctx, int, uniforms);

   for (unsigned int i = 0; i < uniforms; i++) {
      if (!is_live[i] || pull_constant_loc[i] != -1) {
         /* This UNIFORM register is either dead, or has already been demoted
          * to a pull const.  Mark it as no longer living in the param[] array.
          */
         push_constant_loc[i] = -1;
         continue;
      }

      if (num_push_constants < max_push_components) {
         /* Retain as a push constant.  Record the location in the params[]
          * array.
          */
         push_constant_loc[i] = num_push_constants++;
      } else {
         /* Demote to a pull constant. */
         push_constant_loc[i] = -1;
         pull_constant_loc[i] = num_pull_constants++;
      }
   }

   stage_prog_data->nr_params = num_push_constants;
   stage_prog_data->nr_pull_params = num_pull_constants;

   /* Up until now, the param[] array has been indexed by reg + reg_offset
    * of UNIFORM registers.  Move pull constants into pull_param[] and
    * condense param[] to only contain the uniforms we chose to push.
    *
    * NOTE: Because we are condensing the params[] array, we know that
    * push_constant_loc[i] <= i and we can do it in one smooth loop without
    * having to make a copy.
    */
   for (unsigned int i = 0; i < uniforms; i++) {
      const gl_constant_value *value = stage_prog_data->param[i];

      if (pull_constant_loc[i] != -1) {
         stage_prog_data->pull_param[pull_constant_loc[i]] = value;
      } else if (push_constant_loc[i] != -1) {
         stage_prog_data->param[push_constant_loc[i]] = value;
      }
   }
}

/**
 * Replace UNIFORM register file access with either UNIFORM_PULL_CONSTANT_LOAD
 * or VARYING_PULL_CONSTANT_LOAD instructions which load values into VGRFs.
 */
void
fs_visitor::demote_pull_constants()
{
   foreach_block_and_inst (block, fs_inst, inst, cfg) {
      for (int i = 0; i < inst->sources; i++) {
	 if (inst->src[i].file != UNIFORM)
	    continue;

         int pull_index;
         unsigned location = inst->src[i].reg + inst->src[i].reg_offset;
         if (location >= uniforms) /* Out of bounds access */
            pull_index = -1;
         else
            pull_index = pull_constant_loc[location];

         if (pull_index == -1)
	    continue;

         /* Set up the annotation tracking for new generated instructions. */
         const fs_builder ibld(this, block, inst);
         fs_reg surf_index(stage_prog_data->binding_table.pull_constants_start);
         fs_reg dst = vgrf(glsl_type::float_type);

         assert(inst->src[i].stride == 0);

         /* Generate a pull load into dst. */
         if (inst->src[i].reladdr) {
            VARYING_PULL_CONSTANT_LOAD(ibld, dst,
                                       surf_index,
                                       *inst->src[i].reladdr,
                                       pull_index);
            inst->src[i].reladdr = NULL;
            inst->src[i].stride = 1;
         } else {
            const fs_builder ubld = ibld.exec_all().group(8, 0);
            fs_reg offset = fs_reg((unsigned)(pull_index * 4) & ~15);
            ubld.emit(FS_OPCODE_UNIFORM_PULL_CONSTANT_LOAD,
                      dst, surf_index, offset);
            inst->src[i].set_smear(pull_index & 3);
         }

         /* Rewrite the instruction to use the temporary VGRF. */
         inst->src[i].file = GRF;
         inst->src[i].reg = dst.reg;
         inst->src[i].reg_offset = 0;
      }
   }
   invalidate_live_intervals();
}

bool
fs_visitor::opt_algebraic()
{
   bool progress = false;

   foreach_block_and_inst(block, fs_inst, inst, cfg) {
      switch (inst->opcode) {
      case BRW_OPCODE_MOV:
         if (inst->src[0].file != IMM)
            break;

         if (inst->saturate) {
            if (inst->dst.type != inst->src[0].type)
               assert(!"unimplemented: saturate mixed types");

            if (brw_saturate_immediate(inst->dst.type,
                                       &inst->src[0].fixed_hw_reg)) {
               inst->saturate = false;
               progress = true;
            }
         }
         break;

      case BRW_OPCODE_MUL:
	 if (inst->src[1].file != IMM)
	    continue;

	 /* a * 1.0 = a */
	 if (inst->src[1].is_one()) {
	    inst->opcode = BRW_OPCODE_MOV;
	    inst->src[1] = reg_undef;
	    progress = true;
	    break;
	 }

         /* a * -1.0 = -a */
         if (inst->src[1].is_negative_one()) {
            inst->opcode = BRW_OPCODE_MOV;
            inst->src[0].negate = !inst->src[0].negate;
            inst->src[1] = reg_undef;
            progress = true;
            break;
         }

         /* a * 0.0 = 0.0 */
         if (inst->src[1].is_zero()) {
            inst->opcode = BRW_OPCODE_MOV;
            inst->src[0] = inst->src[1];
            inst->src[1] = reg_undef;
            progress = true;
            break;
         }

         if (inst->src[0].file == IMM) {
            assert(inst->src[0].type == BRW_REGISTER_TYPE_F);
            inst->opcode = BRW_OPCODE_MOV;
            inst->src[0].fixed_hw_reg.dw1.f *= inst->src[1].fixed_hw_reg.dw1.f;
            inst->src[1] = reg_undef;
            progress = true;
            break;
         }
	 break;
      case BRW_OPCODE_ADD:
         if (inst->src[1].file != IMM)
            continue;

         /* a + 0.0 = a */
         if (inst->src[1].is_zero()) {
            inst->opcode = BRW_OPCODE_MOV;
            inst->src[1] = reg_undef;
            progress = true;
            break;
         }

         if (inst->src[0].file == IMM) {
            assert(inst->src[0].type == BRW_REGISTER_TYPE_F);
            inst->opcode = BRW_OPCODE_MOV;
            inst->src[0].fixed_hw_reg.dw1.f += inst->src[1].fixed_hw_reg.dw1.f;
            inst->src[1] = reg_undef;
            progress = true;
            break;
         }
         break;
      case BRW_OPCODE_OR:
         if (inst->src[0].equals(inst->src[1])) {
            inst->opcode = BRW_OPCODE_MOV;
            inst->src[1] = reg_undef;
            progress = true;
            break;
         }
         break;
      case BRW_OPCODE_LRP:
         if (inst->src[1].equals(inst->src[2])) {
            inst->opcode = BRW_OPCODE_MOV;
            inst->src[0] = inst->src[1];
            inst->src[1] = reg_undef;
            inst->src[2] = reg_undef;
            progress = true;
            break;
         }
         break;
      case BRW_OPCODE_CMP:
         if (inst->conditional_mod == BRW_CONDITIONAL_GE &&
             inst->src[0].abs &&
             inst->src[0].negate &&
             inst->src[1].is_zero()) {
            inst->src[0].abs = false;
            inst->src[0].negate = false;
            inst->conditional_mod = BRW_CONDITIONAL_Z;
            progress = true;
            break;
         }
         break;
      case BRW_OPCODE_SEL:
         if (inst->src[0].equals(inst->src[1])) {
            inst->opcode = BRW_OPCODE_MOV;
            inst->src[1] = reg_undef;
            inst->predicate = BRW_PREDICATE_NONE;
            inst->predicate_inverse = false;
            progress = true;
         } else if (inst->saturate && inst->src[1].file == IMM) {
            switch (inst->conditional_mod) {
            case BRW_CONDITIONAL_LE:
            case BRW_CONDITIONAL_L:
               switch (inst->src[1].type) {
               case BRW_REGISTER_TYPE_F:
                  if (inst->src[1].fixed_hw_reg.dw1.f >= 1.0f) {
                     inst->opcode = BRW_OPCODE_MOV;
                     inst->src[1] = reg_undef;
                     inst->conditional_mod = BRW_CONDITIONAL_NONE;
                     progress = true;
                  }
                  break;
               default:
                  break;
               }
               break;
            case BRW_CONDITIONAL_GE:
            case BRW_CONDITIONAL_G:
               switch (inst->src[1].type) {
               case BRW_REGISTER_TYPE_F:
                  if (inst->src[1].fixed_hw_reg.dw1.f <= 0.0f) {
                     inst->opcode = BRW_OPCODE_MOV;
                     inst->src[1] = reg_undef;
                     inst->conditional_mod = BRW_CONDITIONAL_NONE;
                     progress = true;
                  }
                  break;
               default:
                  break;
               }
            default:
               break;
            }
         }
         break;
      case BRW_OPCODE_MAD:
         if (inst->src[1].is_zero() || inst->src[2].is_zero()) {
            inst->opcode = BRW_OPCODE_MOV;
            inst->src[1] = reg_undef;
            inst->src[2] = reg_undef;
            progress = true;
         } else if (inst->src[0].is_zero()) {
            inst->opcode = BRW_OPCODE_MUL;
            inst->src[0] = inst->src[2];
            inst->src[2] = reg_undef;
            progress = true;
         } else if (inst->src[1].is_one()) {
            inst->opcode = BRW_OPCODE_ADD;
            inst->src[1] = inst->src[2];
            inst->src[2] = reg_undef;
            progress = true;
         } else if (inst->src[2].is_one()) {
            inst->opcode = BRW_OPCODE_ADD;
            inst->src[2] = reg_undef;
            progress = true;
         } else if (inst->src[1].file == IMM && inst->src[2].file == IMM) {
            inst->opcode = BRW_OPCODE_ADD;
            inst->src[1].fixed_hw_reg.dw1.f *= inst->src[2].fixed_hw_reg.dw1.f;
            inst->src[2] = reg_undef;
            progress = true;
         }
         break;
      case SHADER_OPCODE_RCP: {
         fs_inst *prev = (fs_inst *)inst->prev;
         if (prev->opcode == SHADER_OPCODE_SQRT) {
            if (inst->src[0].equals(prev->dst)) {
               inst->opcode = SHADER_OPCODE_RSQ;
               inst->src[0] = prev->src[0];
               progress = true;
            }
         }
         break;
      }
      case SHADER_OPCODE_BROADCAST:
         if (is_uniform(inst->src[0])) {
            inst->opcode = BRW_OPCODE_MOV;
            inst->sources = 1;
            inst->force_writemask_all = true;
            progress = true;
         } else if (inst->src[1].file == IMM) {
            inst->opcode = BRW_OPCODE_MOV;
            inst->src[0] = component(inst->src[0],
                                     inst->src[1].fixed_hw_reg.dw1.ud);
            inst->sources = 1;
            inst->force_writemask_all = true;
            progress = true;
         }
         break;

      default:
	 break;
      }

      /* Swap if src[0] is immediate. */
      if (progress && inst->is_commutative()) {
         if (inst->src[0].file == IMM) {
            fs_reg tmp = inst->src[1];
            inst->src[1] = inst->src[0];
            inst->src[0] = tmp;
         }
      }
   }
   return progress;
}

/**
 * Optimize sample messages that have constant zero values for the trailing
 * texture coordinates. We can just reduce the message length for these
 * instructions instead of reserving a register for it. Trailing parameters
 * that aren't sent default to zero anyway. This will cause the dead code
 * eliminator to remove the MOV instruction that would otherwise be emitted to
 * set up the zero value.
 */
bool
fs_visitor::opt_zero_samples()
{
   /* Gen4 infers the texturing opcode based on the message length so we can't
    * change it.
    */
   if (devinfo->gen < 5)
      return false;

   bool progress = false;

   foreach_block_and_inst(block, fs_inst, inst, cfg) {
      if (!inst->is_tex())
         continue;

      fs_inst *load_payload = (fs_inst *) inst->prev;

      if (load_payload->is_head_sentinel() ||
          load_payload->opcode != SHADER_OPCODE_LOAD_PAYLOAD)
         continue;

      /* We don't want to remove the message header or the first parameter.
       * Removing the first parameter is not allowed, see the Haswell PRM
       * volume 7, page 149:
       *
       *     "Parameter 0 is required except for the sampleinfo message, which
       *      has no parameter 0"
       */
      while (inst->mlen > inst->header_size + inst->exec_size / 8 &&
             load_payload->src[(inst->mlen - inst->header_size) /
                               (inst->exec_size / 8) +
                               inst->header_size - 1].is_zero()) {
         inst->mlen -= inst->exec_size / 8;
         progress = true;
      }
   }

   if (progress)
      invalidate_live_intervals();

   return progress;
}

/**
 * Optimize sample messages which are followed by the final RT write.
 *
 * CHV, and GEN9+ can mark a texturing SEND instruction with EOT to have its
 * results sent directly to the framebuffer, bypassing the EU.  Recognize the
 * final texturing results copied to the framebuffer write payload and modify
 * them to write to the framebuffer directly.
 */
bool
fs_visitor::opt_sampler_eot()
{
   brw_wm_prog_key *key = (brw_wm_prog_key*) this->key;

   if (stage != MESA_SHADER_FRAGMENT)
      return false;

   if (devinfo->gen < 9 && !devinfo->is_cherryview)
      return false;

   /* FINISHME: It should be possible to implement this optimization when there
    * are multiple drawbuffers.
    */
   if (key->nr_color_regions != 1)
      return false;

   /* Look for a texturing instruction immediately before the final FB_WRITE. */
   bblock_t *block = cfg->blocks[cfg->num_blocks - 1];
   fs_inst *fb_write = (fs_inst *)block->end();
   assert(fb_write->eot);
   assert(fb_write->opcode == FS_OPCODE_FB_WRITE);

   fs_inst *tex_inst = (fs_inst *) fb_write->prev;

   /* There wasn't one; nothing to do. */
   if (unlikely(tex_inst->is_head_sentinel()) || !tex_inst->is_tex())
      return false;

   /* 3D Sampler » Messages » Message Format
    *
    * “Response Length of zero is allowed on all SIMD8* and SIMD16* sampler
    *  messages except sample+killpix, resinfo, sampleinfo, LOD, and gather4*”
    */
   if (tex_inst->opcode == SHADER_OPCODE_TXS ||
       tex_inst->opcode == SHADER_OPCODE_SAMPLEINFO ||
       tex_inst->opcode == SHADER_OPCODE_LOD ||
       tex_inst->opcode == SHADER_OPCODE_TG4 ||
       tex_inst->opcode == SHADER_OPCODE_TG4_OFFSET)
      return false;

   /* If there's no header present, we need to munge the LOAD_PAYLOAD as well.
    * It's very likely to be the previous instruction.
    */
   fs_inst *load_payload = (fs_inst *) tex_inst->prev;
   if (load_payload->is_head_sentinel() ||
       load_payload->opcode != SHADER_OPCODE_LOAD_PAYLOAD)
      return false;

   assert(!tex_inst->eot); /* We can't get here twice */
   assert((tex_inst->offset & (0xff << 24)) == 0);

   const fs_builder ibld(this, block, tex_inst);

   tex_inst->offset |= fb_write->target << 24;
   tex_inst->eot = true;
   tex_inst->dst = ibld.null_reg_ud();
   fb_write->remove(cfg->blocks[cfg->num_blocks - 1]);

   /* If a header is present, marking the eot is sufficient. Otherwise, we need
    * to create a new LOAD_PAYLOAD command with the same sources and a space
    * saved for the header. Using a new destination register not only makes sure
    * we have enough space, but it will make sure the dead code eliminator kills
    * the instruction that this will replace.
    */
   if (tex_inst->header_size != 0)
      return true;

   fs_reg send_header = ibld.vgrf(BRW_REGISTER_TYPE_F,
                                  load_payload->sources + 1);
   fs_reg *new_sources =
      ralloc_array(mem_ctx, fs_reg, load_payload->sources + 1);

   new_sources[0] = fs_reg();
   for (int i = 0; i < load_payload->sources; i++)
      new_sources[i+1] = load_payload->src[i];

   /* The LOAD_PAYLOAD helper seems like the obvious choice here. However, it
    * requires a lot of information about the sources to appropriately figure
    * out the number of registers needed to be used. Given this stage in our
    * optimization, we may not have the appropriate GRFs required by
    * LOAD_PAYLOAD at this point (copy propagation). Therefore, we need to
    * manually emit the instruction.
    */
   fs_inst *new_load_payload = new(mem_ctx) fs_inst(SHADER_OPCODE_LOAD_PAYLOAD,
                                                    load_payload->exec_size,
                                                    send_header,
                                                    new_sources,
                                                    load_payload->sources + 1);

   new_load_payload->regs_written = load_payload->regs_written + 1;
   new_load_payload->header_size = 1;
   tex_inst->mlen++;
   tex_inst->header_size = 1;
   tex_inst->insert_before(cfg->blocks[cfg->num_blocks - 1], new_load_payload);
   tex_inst->src[0] = send_header;

   return true;
}

bool
fs_visitor::opt_register_renaming()
{
   bool progress = false;
   int depth = 0;

   int remap[alloc.count];
   memset(remap, -1, sizeof(int) * alloc.count);

   foreach_block_and_inst(block, fs_inst, inst, cfg) {
      if (inst->opcode == BRW_OPCODE_IF || inst->opcode == BRW_OPCODE_DO) {
         depth++;
      } else if (inst->opcode == BRW_OPCODE_ENDIF ||
                 inst->opcode == BRW_OPCODE_WHILE) {
         depth--;
      }

      /* Rewrite instruction sources. */
      for (int i = 0; i < inst->sources; i++) {
         if (inst->src[i].file == GRF &&
             remap[inst->src[i].reg] != -1 &&
             remap[inst->src[i].reg] != inst->src[i].reg) {
            inst->src[i].reg = remap[inst->src[i].reg];
            progress = true;
         }
      }

      const int dst = inst->dst.reg;

      if (depth == 0 &&
          inst->dst.file == GRF &&
          alloc.sizes[inst->dst.reg] == inst->exec_size / 8 &&
          !inst->is_partial_write()) {
         if (remap[dst] == -1) {
            remap[dst] = dst;
         } else {
            remap[dst] = alloc.allocate(inst->exec_size / 8);
            inst->dst.reg = remap[dst];
            progress = true;
         }
      } else if (inst->dst.file == GRF &&
                 remap[dst] != -1 &&
                 remap[dst] != dst) {
         inst->dst.reg = remap[dst];
         progress = true;
      }
   }

   if (progress) {
      invalidate_live_intervals();

      for (unsigned i = 0; i < ARRAY_SIZE(delta_xy); i++) {
         if (delta_xy[i].file == GRF && remap[delta_xy[i].reg] != -1) {
            delta_xy[i].reg = remap[delta_xy[i].reg];
         }
      }
   }

   return progress;
}

/**
 * Remove redundant or useless discard jumps.
 *
 * For example, we can eliminate jumps in the following sequence:
 *
 * discard-jump       (redundant with the next jump)
 * discard-jump       (useless; jumps to the next instruction)
 * placeholder-halt
 */
bool
fs_visitor::opt_redundant_discard_jumps()
{
   bool progress = false;

   bblock_t *last_bblock = cfg->blocks[cfg->num_blocks - 1];

   fs_inst *placeholder_halt = NULL;
   foreach_inst_in_block_reverse(fs_inst, inst, last_bblock) {
      if (inst->opcode == FS_OPCODE_PLACEHOLDER_HALT) {
         placeholder_halt = inst;
         break;
      }
   }

   if (!placeholder_halt)
      return false;

   /* Delete any HALTs immediately before the placeholder halt. */
   for (fs_inst *prev = (fs_inst *) placeholder_halt->prev;
        !prev->is_head_sentinel() && prev->opcode == FS_OPCODE_DISCARD_JUMP;
        prev = (fs_inst *) placeholder_halt->prev) {
      prev->remove(last_bblock);
      progress = true;
   }

   if (progress)
      invalidate_live_intervals();

   return progress;
}

bool
fs_visitor::compute_to_mrf()
{
   bool progress = false;
   int next_ip = 0;

   /* No MRFs on Gen >= 7. */
   if (devinfo->gen >= 7)
      return false;

   calculate_live_intervals();

   foreach_block_and_inst_safe(block, fs_inst, inst, cfg) {
      int ip = next_ip;
      next_ip++;

      if (inst->opcode != BRW_OPCODE_MOV ||
	  inst->is_partial_write() ||
	  inst->dst.file != MRF || inst->src[0].file != GRF ||
	  inst->dst.type != inst->src[0].type ||
	  inst->src[0].abs || inst->src[0].negate ||
          !inst->src[0].is_contiguous() ||
          inst->src[0].subreg_offset)
	 continue;

      /* Work out which hardware MRF registers are written by this
       * instruction.
       */
      int mrf_low = inst->dst.reg & ~BRW_MRF_COMPR4;
      int mrf_high;
      if (inst->dst.reg & BRW_MRF_COMPR4) {
	 mrf_high = mrf_low + 4;
      } else if (inst->exec_size == 16) {
	 mrf_high = mrf_low + 1;
      } else {
	 mrf_high = mrf_low;
      }

      /* Can't compute-to-MRF this GRF if someone else was going to
       * read it later.
       */
      if (this->virtual_grf_end[inst->src[0].reg] > ip)
	 continue;

      /* Found a move of a GRF to a MRF.  Let's see if we can go
       * rewrite the thing that made this GRF to write into the MRF.
       */
      foreach_inst_in_block_reverse_starting_from(fs_inst, scan_inst, inst) {
	 if (scan_inst->dst.file == GRF &&
	     scan_inst->dst.reg == inst->src[0].reg) {
	    /* Found the last thing to write our reg we want to turn
	     * into a compute-to-MRF.
	     */

	    /* If this one instruction didn't populate all the
	     * channels, bail.  We might be able to rewrite everything
	     * that writes that reg, but it would require smarter
	     * tracking to delay the rewriting until complete success.
	     */
	    if (scan_inst->is_partial_write())
	       break;

            /* Things returning more than one register would need us to
             * understand coalescing out more than one MOV at a time.
             */
            if (scan_inst->regs_written > scan_inst->exec_size / 8)
               break;

	    /* SEND instructions can't have MRF as a destination. */
	    if (scan_inst->mlen)
	       break;

	    if (devinfo->gen == 6) {
	       /* gen6 math instructions must have the destination be
		* GRF, so no compute-to-MRF for them.
		*/
	       if (scan_inst->is_math()) {
		  break;
	       }
	    }

	    if (scan_inst->dst.reg_offset == inst->src[0].reg_offset) {
	       /* Found the creator of our MRF's source value. */
	       scan_inst->dst.file = MRF;
	       scan_inst->dst.reg = inst->dst.reg;
	       scan_inst->saturate |= inst->saturate;
	       inst->remove(block);
	       progress = true;
	    }
	    break;
	 }

	 /* We don't handle control flow here.  Most computation of
	  * values that end up in MRFs are shortly before the MRF
	  * write anyway.
	  */
	 if (block->start() == scan_inst)
	    break;

	 /* You can't read from an MRF, so if someone else reads our
	  * MRF's source GRF that we wanted to rewrite, that stops us.
	  */
	 bool interfered = false;
	 for (int i = 0; i < scan_inst->sources; i++) {
	    if (scan_inst->src[i].file == GRF &&
		scan_inst->src[i].reg == inst->src[0].reg &&
		scan_inst->src[i].reg_offset == inst->src[0].reg_offset) {
	       interfered = true;
	    }
	 }
	 if (interfered)
	    break;

	 if (scan_inst->dst.file == MRF) {
	    /* If somebody else writes our MRF here, we can't
	     * compute-to-MRF before that.
	     */
	    int scan_mrf_low = scan_inst->dst.reg & ~BRW_MRF_COMPR4;
	    int scan_mrf_high;

	    if (scan_inst->dst.reg & BRW_MRF_COMPR4) {
	       scan_mrf_high = scan_mrf_low + 4;
	    } else if (scan_inst->exec_size == 16) {
	       scan_mrf_high = scan_mrf_low + 1;
	    } else {
	       scan_mrf_high = scan_mrf_low;
	    }

	    if (mrf_low == scan_mrf_low ||
		mrf_low == scan_mrf_high ||
		mrf_high == scan_mrf_low ||
		mrf_high == scan_mrf_high) {
	       break;
	    }
	 }

	 if (scan_inst->mlen > 0 && scan_inst->base_mrf != -1) {
	    /* Found a SEND instruction, which means that there are
	     * live values in MRFs from base_mrf to base_mrf +
	     * scan_inst->mlen - 1.  Don't go pushing our MRF write up
	     * above it.
	     */
	    if (mrf_low >= scan_inst->base_mrf &&
		mrf_low < scan_inst->base_mrf + scan_inst->mlen) {
	       break;
	    }
	    if (mrf_high >= scan_inst->base_mrf &&
		mrf_high < scan_inst->base_mrf + scan_inst->mlen) {
	       break;
	    }
	 }
      }
   }

   if (progress)
      invalidate_live_intervals();

   return progress;
}

/**
 * Eliminate FIND_LIVE_CHANNEL instructions occurring outside any control
 * flow.  We could probably do better here with some form of divergence
 * analysis.
 */
bool
fs_visitor::eliminate_find_live_channel()
{
   bool progress = false;
   unsigned depth = 0;

   foreach_block_and_inst_safe(block, fs_inst, inst, cfg) {
      switch (inst->opcode) {
      case BRW_OPCODE_IF:
      case BRW_OPCODE_DO:
         depth++;
         break;

      case BRW_OPCODE_ENDIF:
      case BRW_OPCODE_WHILE:
         depth--;
         break;

      case FS_OPCODE_DISCARD_JUMP:
         /* This can potentially make control flow non-uniform until the end
          * of the program.
          */
         return progress;

      case SHADER_OPCODE_FIND_LIVE_CHANNEL:
         if (depth == 0) {
            inst->opcode = BRW_OPCODE_MOV;
            inst->src[0] = fs_reg(0u);
            inst->sources = 1;
            inst->force_writemask_all = true;
            progress = true;
         }
         break;

      default:
         break;
      }
   }

   return progress;
}

/**
 * Once we've generated code, try to convert normal FS_OPCODE_FB_WRITE
 * instructions to FS_OPCODE_REP_FB_WRITE.
 */
void
fs_visitor::emit_repclear_shader()
{
   brw_wm_prog_key *key = (brw_wm_prog_key*) this->key;
   int base_mrf = 1;
   int color_mrf = base_mrf + 2;
   fs_inst *mov;

<<<<<<< HEAD
   if (uniforms == 1) {
      mov = bld.exec_all().MOV(vec4(brw_message_reg(color_mrf)),
                               fs_reg(UNIFORM, 0, BRW_REGISTER_TYPE_F));
   } else {
      struct brw_reg reg =
         brw_reg(BRW_GENERAL_REGISTER_FILE,
                 2, 3, 0, 0, BRW_REGISTER_TYPE_F,
                 BRW_VERTICAL_STRIDE_8,
                 BRW_WIDTH_2,
                 BRW_HORIZONTAL_STRIDE_4, BRW_SWIZZLE_XYZW, WRITEMASK_XYZW);

      mov = bld.exec_all().MOV(vec4(brw_message_reg(color_mrf)),
                               fs_reg(reg));
   }
=======
   fs_inst *mov = bld.exec_all().group(4, 0)
                     .MOV(brw_message_reg(color_mrf),
                          fs_reg(UNIFORM, 0, BRW_REGISTER_TYPE_F));
>>>>>>> 5d4b019d

   fs_inst *write;
   if (key->nr_color_regions == 1) {
      write = bld.emit(FS_OPCODE_REP_FB_WRITE);
      write->saturate = key->clamp_fragment_color;
      write->base_mrf = color_mrf;
      write->target = 0;
      write->header_size = 0;
      write->mlen = 1;
   } else {
      assume(key->nr_color_regions > 0);
      for (int i = 0; i < key->nr_color_regions; ++i) {
         write = bld.emit(FS_OPCODE_REP_FB_WRITE);
         write->saturate = key->clamp_fragment_color;
         write->base_mrf = base_mrf;
         write->target = i;
         write->header_size = 2;
         write->mlen = 3;
      }
   }
   write->eot = true;

   calculate_cfg();

   assign_constant_locations();
   assign_curb_setup();

   /* Now that we have the uniform assigned, go ahead and force it to a vec4. */
   if (uniforms == 1) {
      assert(mov->src[0].file == HW_REG);
      mov->src[0] = brw_vec4_grf(mov->src[0].fixed_hw_reg.nr, 0);
   }
}

/**
 * Walks through basic blocks, looking for repeated MRF writes and
 * removing the later ones.
 */
bool
fs_visitor::remove_duplicate_mrf_writes()
{
   fs_inst *last_mrf_move[BRW_MAX_MRF(devinfo->gen)];
   bool progress = false;

   /* Need to update the MRF tracking for compressed instructions. */
   if (dispatch_width == 16)
      return false;

   memset(last_mrf_move, 0, sizeof(last_mrf_move));

   foreach_block_and_inst_safe (block, fs_inst, inst, cfg) {
      if (inst->is_control_flow()) {
	 memset(last_mrf_move, 0, sizeof(last_mrf_move));
      }

      if (inst->opcode == BRW_OPCODE_MOV &&
	  inst->dst.file == MRF) {
	 fs_inst *prev_inst = last_mrf_move[inst->dst.reg];
	 if (prev_inst && inst->equals(prev_inst)) {
	    inst->remove(block);
	    progress = true;
	    continue;
	 }
      }

      /* Clear out the last-write records for MRFs that were overwritten. */
      if (inst->dst.file == MRF) {
	 last_mrf_move[inst->dst.reg] = NULL;
      }

      if (inst->mlen > 0 && inst->base_mrf != -1) {
	 /* Found a SEND instruction, which will include two or fewer
	  * implied MRF writes.  We could do better here.
	  */
	 for (int i = 0; i < implied_mrf_writes(inst); i++) {
	    last_mrf_move[inst->base_mrf + i] = NULL;
	 }
      }

      /* Clear out any MRF move records whose sources got overwritten. */
      if (inst->dst.file == GRF) {
	 for (unsigned int i = 0; i < ARRAY_SIZE(last_mrf_move); i++) {
	    if (last_mrf_move[i] &&
		last_mrf_move[i]->src[0].reg == inst->dst.reg) {
	       last_mrf_move[i] = NULL;
	    }
	 }
      }

      if (inst->opcode == BRW_OPCODE_MOV &&
	  inst->dst.file == MRF &&
	  inst->src[0].file == GRF &&
	  !inst->is_partial_write()) {
	 last_mrf_move[inst->dst.reg] = inst;
      }
   }

   if (progress)
      invalidate_live_intervals();

   return progress;
}

static void
clear_deps_for_inst_src(fs_inst *inst, bool *deps, int first_grf, int grf_len)
{
   /* Clear the flag for registers that actually got read (as expected). */
   for (int i = 0; i < inst->sources; i++) {
      int grf;
      if (inst->src[i].file == GRF) {
         grf = inst->src[i].reg;
      } else if (inst->src[i].file == HW_REG &&
                 inst->src[i].fixed_hw_reg.file == BRW_GENERAL_REGISTER_FILE) {
         grf = inst->src[i].fixed_hw_reg.nr;
      } else {
         continue;
      }

      if (grf >= first_grf &&
          grf < first_grf + grf_len) {
         deps[grf - first_grf] = false;
         if (inst->exec_size == 16)
            deps[grf - first_grf + 1] = false;
      }
   }
}

/**
 * Implements this workaround for the original 965:
 *
 *     "[DevBW, DevCL] Implementation Restrictions: As the hardware does not
 *      check for post destination dependencies on this instruction, software
 *      must ensure that there is no destination hazard for the case of ‘write
 *      followed by a posted write’ shown in the following example.
 *
 *      1. mov r3 0
 *      2. send r3.xy <rest of send instruction>
 *      3. mov r2 r3
 *
 *      Due to no post-destination dependency check on the ‘send’, the above
 *      code sequence could have two instructions (1 and 2) in flight at the
 *      same time that both consider ‘r3’ as the target of their final writes.
 */
void
fs_visitor::insert_gen4_pre_send_dependency_workarounds(bblock_t *block,
                                                        fs_inst *inst)
{
   int write_len = inst->regs_written;
   int first_write_grf = inst->dst.reg;
   bool needs_dep[BRW_MAX_MRF(devinfo->gen)];
   assert(write_len < (int)sizeof(needs_dep) - 1);

   memset(needs_dep, false, sizeof(needs_dep));
   memset(needs_dep, true, write_len);

   clear_deps_for_inst_src(inst, needs_dep, first_write_grf, write_len);

   /* Walk backwards looking for writes to registers we're writing which
    * aren't read since being written.  If we hit the start of the program,
    * we assume that there are no outstanding dependencies on entry to the
    * program.
    */
   foreach_inst_in_block_reverse_starting_from(fs_inst, scan_inst, inst) {
      /* If we hit control flow, assume that there *are* outstanding
       * dependencies, and force their cleanup before our instruction.
       */
      if (block->start() == scan_inst) {
         for (int i = 0; i < write_len; i++) {
            if (needs_dep[i])
               DEP_RESOLVE_MOV(fs_builder(this, block, inst),
                               first_write_grf + i);
         }
         return;
      }

      /* We insert our reads as late as possible on the assumption that any
       * instruction but a MOV that might have left us an outstanding
       * dependency has more latency than a MOV.
       */
      if (scan_inst->dst.file == GRF) {
         for (int i = 0; i < scan_inst->regs_written; i++) {
            int reg = scan_inst->dst.reg + i;

            if (reg >= first_write_grf &&
                reg < first_write_grf + write_len &&
                needs_dep[reg - first_write_grf]) {
               DEP_RESOLVE_MOV(fs_builder(this, block, inst), reg);
               needs_dep[reg - first_write_grf] = false;
               if (scan_inst->exec_size == 16)
                  needs_dep[reg - first_write_grf + 1] = false;
            }
         }
      }

      /* Clear the flag for registers that actually got read (as expected). */
      clear_deps_for_inst_src(scan_inst, needs_dep, first_write_grf, write_len);

      /* Continue the loop only if we haven't resolved all the dependencies */
      int i;
      for (i = 0; i < write_len; i++) {
         if (needs_dep[i])
            break;
      }
      if (i == write_len)
         return;
   }
}

/**
 * Implements this workaround for the original 965:
 *
 *     "[DevBW, DevCL] Errata: A destination register from a send can not be
 *      used as a destination register until after it has been sourced by an
 *      instruction with a different destination register.
 */
void
fs_visitor::insert_gen4_post_send_dependency_workarounds(bblock_t *block, fs_inst *inst)
{
   int write_len = inst->regs_written;
   int first_write_grf = inst->dst.reg;
   bool needs_dep[BRW_MAX_MRF(devinfo->gen)];
   assert(write_len < (int)sizeof(needs_dep) - 1);

   memset(needs_dep, false, sizeof(needs_dep));
   memset(needs_dep, true, write_len);
   /* Walk forwards looking for writes to registers we're writing which aren't
    * read before being written.
    */
   foreach_inst_in_block_starting_from(fs_inst, scan_inst, inst) {
      /* If we hit control flow, force resolve all remaining dependencies. */
      if (block->end() == scan_inst) {
         for (int i = 0; i < write_len; i++) {
            if (needs_dep[i])
               DEP_RESOLVE_MOV(fs_builder(this, block, scan_inst),
                               first_write_grf + i);
         }
         return;
      }

      /* Clear the flag for registers that actually got read (as expected). */
      clear_deps_for_inst_src(scan_inst, needs_dep, first_write_grf, write_len);

      /* We insert our reads as late as possible since they're reading the
       * result of a SEND, which has massive latency.
       */
      if (scan_inst->dst.file == GRF &&
          scan_inst->dst.reg >= first_write_grf &&
          scan_inst->dst.reg < first_write_grf + write_len &&
          needs_dep[scan_inst->dst.reg - first_write_grf]) {
         DEP_RESOLVE_MOV(fs_builder(this, block, scan_inst),
                         scan_inst->dst.reg);
         needs_dep[scan_inst->dst.reg - first_write_grf] = false;
      }

      /* Continue the loop only if we haven't resolved all the dependencies */
      int i;
      for (i = 0; i < write_len; i++) {
         if (needs_dep[i])
            break;
      }
      if (i == write_len)
         return;
   }
}

void
fs_visitor::insert_gen4_send_dependency_workarounds()
{
   if (devinfo->gen != 4 || devinfo->is_g4x)
      return;

   bool progress = false;

   /* Note that we're done with register allocation, so GRF fs_regs always
    * have a .reg_offset of 0.
    */

   foreach_block_and_inst(block, fs_inst, inst, cfg) {
      if (inst->mlen != 0 && inst->dst.file == GRF) {
         insert_gen4_pre_send_dependency_workarounds(block, inst);
         insert_gen4_post_send_dependency_workarounds(block, inst);
         progress = true;
      }
   }

   if (progress)
      invalidate_live_intervals();
}

/**
 * Turns the generic expression-style uniform pull constant load instruction
 * into a hardware-specific series of instructions for loading a pull
 * constant.
 *
 * The expression style allows the CSE pass before this to optimize out
 * repeated loads from the same offset, and gives the pre-register-allocation
 * scheduling full flexibility, while the conversion to native instructions
 * allows the post-register-allocation scheduler the best information
 * possible.
 *
 * Note that execution masking for setting up pull constant loads is special:
 * the channels that need to be written are unrelated to the current execution
 * mask, since a later instruction will use one of the result channels as a
 * source operand for all 8 or 16 of its channels.
 */
void
fs_visitor::lower_uniform_pull_constant_loads()
{
   foreach_block_and_inst (block, fs_inst, inst, cfg) {
      if (inst->opcode != FS_OPCODE_UNIFORM_PULL_CONSTANT_LOAD)
         continue;

      if (devinfo->gen >= 7) {
         /* The offset arg before was a vec4-aligned byte offset.  We need to
          * turn it into a dword offset.
          */
         fs_reg const_offset_reg = inst->src[1];
         assert(const_offset_reg.file == IMM &&
                const_offset_reg.type == BRW_REGISTER_TYPE_UD);
         const_offset_reg.fixed_hw_reg.dw1.ud /= 4;

         fs_reg payload, offset;
         if (devinfo->gen >= 9) {
            /* We have to use a message header on Skylake to get SIMD4x2
             * mode.  Reserve space for the register.
            */
            offset = payload = fs_reg(GRF, alloc.allocate(2));
            offset.reg_offset++;
            inst->mlen = 2;
         } else {
            offset = payload = fs_reg(GRF, alloc.allocate(1));
            inst->mlen = 1;
         }

         /* This is actually going to be a MOV, but since only the first dword
          * is accessed, we have a special opcode to do just that one.  Note
          * that this needs to be an operation that will be considered a def
          * by live variable analysis, or register allocation will explode.
          */
         fs_inst *setup = new(mem_ctx) fs_inst(FS_OPCODE_SET_SIMD4X2_OFFSET,
                                               8, offset, const_offset_reg);
         setup->force_writemask_all = true;

         setup->ir = inst->ir;
         setup->annotation = inst->annotation;
         inst->insert_before(block, setup);

         /* Similarly, this will only populate the first 4 channels of the
          * result register (since we only use smear values from 0-3), but we
          * don't tell the optimizer.
          */
         inst->opcode = FS_OPCODE_UNIFORM_PULL_CONSTANT_LOAD_GEN7;
         inst->src[1] = payload;
         inst->base_mrf = -1;

         invalidate_live_intervals();
      } else {
         /* Before register allocation, we didn't tell the scheduler about the
          * MRF we use.  We know it's safe to use this MRF because nothing
          * else does except for register spill/unspill, which generates and
          * uses its MRF within a single IR instruction.
          */
         inst->base_mrf = FIRST_PULL_LOAD_MRF(devinfo->gen) + 1;
         inst->mlen = 1;
      }
   }
}

bool
fs_visitor::lower_load_payload()
{
   bool progress = false;

   foreach_block_and_inst_safe (block, fs_inst, inst, cfg) {
      if (inst->opcode != SHADER_OPCODE_LOAD_PAYLOAD)
         continue;

      assert(inst->dst.file == MRF || inst->dst.file == GRF);
      assert(inst->saturate == false);
      fs_reg dst = inst->dst;

      /* Get rid of COMPR4.  We'll add it back in if we need it */
      if (dst.file == MRF)
         dst.reg = dst.reg & ~BRW_MRF_COMPR4;

      const fs_builder ibld(this, block, inst);
      const fs_builder hbld = ibld.exec_all().group(8, 0);

      for (uint8_t i = 0; i < inst->header_size; i++) {
         if (inst->src[i].file != BAD_FILE) {
            fs_reg mov_dst = retype(dst, BRW_REGISTER_TYPE_UD);
            fs_reg mov_src = retype(inst->src[i], BRW_REGISTER_TYPE_UD);
            hbld.MOV(mov_dst, mov_src);
         }
         dst = offset(dst, hbld, 1);
      }

      if (inst->dst.file == MRF && (inst->dst.reg & BRW_MRF_COMPR4) &&
          inst->exec_size > 8) {
         /* In this case, the payload portion of the LOAD_PAYLOAD isn't
          * a straightforward copy.  Instead, the result of the
          * LOAD_PAYLOAD is treated as interleaved and the first four
          * non-header sources are unpacked as:
          *
          * m + 0: r0
          * m + 1: g0
          * m + 2: b0
          * m + 3: a0
          * m + 4: r1
          * m + 5: g1
          * m + 6: b1
          * m + 7: a1
          *
          * This is used for gen <= 5 fb writes.
          */
         assert(inst->exec_size == 16);
         assert(inst->header_size + 4 <= inst->sources);
         for (uint8_t i = inst->header_size; i < inst->header_size + 4; i++) {
            if (inst->src[i].file != BAD_FILE) {
               if (devinfo->has_compr4) {
                  fs_reg compr4_dst = retype(dst, inst->src[i].type);
                  compr4_dst.reg |= BRW_MRF_COMPR4;
                  ibld.MOV(compr4_dst, inst->src[i]);
               } else {
                  /* Platform doesn't have COMPR4.  We have to fake it */
                  fs_reg mov_dst = retype(dst, inst->src[i].type);
                  ibld.half(0).MOV(mov_dst, half(inst->src[i], 0));
                  mov_dst.reg += 4;
                  ibld.half(1).MOV(mov_dst, half(inst->src[i], 1));
               }
            }

            dst.reg++;
         }

         /* The loop above only ever incremented us through the first set
          * of 4 registers.  However, thanks to the magic of COMPR4, we
          * actually wrote to the first 8 registers, so we need to take
          * that into account now.
          */
         dst.reg += 4;

         /* The COMPR4 code took care of the first 4 sources.  We'll let
          * the regular path handle any remaining sources.  Yes, we are
          * modifying the instruction but we're about to delete it so
          * this really doesn't hurt anything.
          */
         inst->header_size += 4;
      }

      for (uint8_t i = inst->header_size; i < inst->sources; i++) {
         if (inst->src[i].file != BAD_FILE)
            ibld.MOV(retype(dst, inst->src[i].type), inst->src[i]);
         dst = offset(dst, ibld, 1);
      }

      inst->remove(block);
      progress = true;
   }

   if (progress)
      invalidate_live_intervals();

   return progress;
}

bool
fs_visitor::lower_integer_multiplication()
{
   bool progress = false;

   foreach_block_and_inst_safe(block, fs_inst, inst, cfg) {
      const fs_builder ibld(this, block, inst);

      if (inst->opcode == BRW_OPCODE_MUL) {
         if (inst->dst.is_accumulator() ||
             (inst->dst.type != BRW_REGISTER_TYPE_D &&
              inst->dst.type != BRW_REGISTER_TYPE_UD))
            continue;

         /* Gen8's MUL instruction can do a 32-bit x 32-bit -> 32-bit
          * operation directly, but CHV/BXT cannot.
          */
         if (devinfo->gen >= 8 &&
             !devinfo->is_cherryview && !devinfo->is_broxton)
            continue;

         if (inst->src[1].file == IMM &&
             inst->src[1].fixed_hw_reg.dw1.ud < (1 << 16)) {
            /* The MUL instruction isn't commutative. On Gen <= 6, only the low
             * 16-bits of src0 are read, and on Gen >= 7 only the low 16-bits of
             * src1 are used.
             *
             * If multiplying by an immediate value that fits in 16-bits, do a
             * single MUL instruction with that value in the proper location.
             */
            if (devinfo->gen < 7) {
               fs_reg imm(GRF, alloc.allocate(dispatch_width / 8),
                          inst->dst.type);
               ibld.MOV(imm, inst->src[1]);
               ibld.MUL(inst->dst, imm, inst->src[0]);
            } else {
               ibld.MUL(inst->dst, inst->src[0], inst->src[1]);
            }
         } else {
            /* Gen < 8 (and some Gen8+ low-power parts like Cherryview) cannot
             * do 32-bit integer multiplication in one instruction, but instead
             * must do a sequence (which actually calculates a 64-bit result):
             *
             *    mul(8)  acc0<1>D   g3<8,8,1>D      g4<8,8,1>D
             *    mach(8) null       g3<8,8,1>D      g4<8,8,1>D
             *    mov(8)  g2<1>D     acc0<8,8,1>D
             *
             * But on Gen > 6, the ability to use second accumulator register
             * (acc1) for non-float data types was removed, preventing a simple
             * implementation in SIMD16. A 16-channel result can be calculated by
             * executing the three instructions twice in SIMD8, once with quarter
             * control of 1Q for the first eight channels and again with 2Q for
             * the second eight channels.
             *
             * Which accumulator register is implicitly accessed (by AccWrEnable
             * for instance) is determined by the quarter control. Unfortunately
             * Ivybridge (and presumably Baytrail) has a hardware bug in which an
             * implicit accumulator access by an instruction with 2Q will access
             * acc1 regardless of whether the data type is usable in acc1.
             *
             * Specifically, the 2Q mach(8) writes acc1 which does not exist for
             * integer data types.
             *
             * Since we only want the low 32-bits of the result, we can do two
             * 32-bit x 16-bit multiplies (like the mul and mach are doing), and
             * adjust the high result and add them (like the mach is doing):
             *
             *    mul(8)  g7<1>D     g3<8,8,1>D      g4.0<8,8,1>UW
             *    mul(8)  g8<1>D     g3<8,8,1>D      g4.1<8,8,1>UW
             *    shl(8)  g9<1>D     g8<8,8,1>D      16D
             *    add(8)  g2<1>D     g7<8,8,1>D      g8<8,8,1>D
             *
             * We avoid the shl instruction by realizing that we only want to add
             * the low 16-bits of the "high" result to the high 16-bits of the
             * "low" result and using proper regioning on the add:
             *
             *    mul(8)  g7<1>D     g3<8,8,1>D      g4.0<16,8,2>UW
             *    mul(8)  g8<1>D     g3<8,8,1>D      g4.1<16,8,2>UW
             *    add(8)  g7.1<2>UW  g7.1<16,8,2>UW  g8<16,8,2>UW
             *
             * Since it does not use the (single) accumulator register, we can
             * schedule multi-component multiplications much better.
             */

            fs_reg orig_dst = inst->dst;
            if (orig_dst.is_null() || orig_dst.file == MRF) {
               inst->dst = fs_reg(GRF, alloc.allocate(dispatch_width / 8),
                                  inst->dst.type);
            }
            fs_reg low = inst->dst;
            fs_reg high(GRF, alloc.allocate(dispatch_width / 8),
                        inst->dst.type);

            if (devinfo->gen >= 7) {
               fs_reg src1_0_w = inst->src[1];
               fs_reg src1_1_w = inst->src[1];

               if (inst->src[1].file == IMM) {
                  src1_0_w.fixed_hw_reg.dw1.ud &= 0xffff;
                  src1_1_w.fixed_hw_reg.dw1.ud >>= 16;
               } else {
                  src1_0_w.type = BRW_REGISTER_TYPE_UW;
                  if (src1_0_w.stride != 0) {
                     assert(src1_0_w.stride == 1);
                     src1_0_w.stride = 2;
                  }

                  src1_1_w.type = BRW_REGISTER_TYPE_UW;
                  if (src1_1_w.stride != 0) {
                     assert(src1_1_w.stride == 1);
                     src1_1_w.stride = 2;
                  }
                  src1_1_w.subreg_offset += type_sz(BRW_REGISTER_TYPE_UW);
               }
               ibld.MUL(low, inst->src[0], src1_0_w);
               ibld.MUL(high, inst->src[0], src1_1_w);
            } else {
               fs_reg src0_0_w = inst->src[0];
               fs_reg src0_1_w = inst->src[0];

               src0_0_w.type = BRW_REGISTER_TYPE_UW;
               if (src0_0_w.stride != 0) {
                  assert(src0_0_w.stride == 1);
                  src0_0_w.stride = 2;
               }

               src0_1_w.type = BRW_REGISTER_TYPE_UW;
               if (src0_1_w.stride != 0) {
                  assert(src0_1_w.stride == 1);
                  src0_1_w.stride = 2;
               }
               src0_1_w.subreg_offset += type_sz(BRW_REGISTER_TYPE_UW);

               ibld.MUL(low, src0_0_w, inst->src[1]);
               ibld.MUL(high, src0_1_w, inst->src[1]);
            }

            fs_reg dst = inst->dst;
            dst.type = BRW_REGISTER_TYPE_UW;
            dst.subreg_offset = 2;
            dst.stride = 2;

            high.type = BRW_REGISTER_TYPE_UW;
            high.stride = 2;

            low.type = BRW_REGISTER_TYPE_UW;
            low.subreg_offset = 2;
            low.stride = 2;

            ibld.ADD(dst, low, high);

            if (inst->conditional_mod || orig_dst.file == MRF) {
               set_condmod(inst->conditional_mod,
                           ibld.MOV(orig_dst, inst->dst));
            }
         }

      } else if (inst->opcode == SHADER_OPCODE_MULH) {
         /* Should have been lowered to 8-wide. */
         assert(inst->exec_size <= 8);
         const fs_reg acc = retype(brw_acc_reg(inst->exec_size),
                                   inst->dst.type);
         fs_inst *mul = ibld.MUL(acc, inst->src[0], inst->src[1]);
         fs_inst *mach = ibld.MACH(inst->dst, inst->src[0], inst->src[1]);

         if (devinfo->gen >= 8) {
            /* Until Gen8, integer multiplies read 32-bits from one source,
             * and 16-bits from the other, and relying on the MACH instruction
             * to generate the high bits of the result.
             *
             * On Gen8, the multiply instruction does a full 32x32-bit
             * multiply, but in order to do a 64-bit multiply we can simulate
             * the previous behavior and then use a MACH instruction.
             *
             * FINISHME: Don't use source modifiers on src1.
             */
            assert(mul->src[1].type == BRW_REGISTER_TYPE_D ||
                   mul->src[1].type == BRW_REGISTER_TYPE_UD);
            mul->src[1].type = (type_is_signed(mul->src[1].type) ?
                                BRW_REGISTER_TYPE_W : BRW_REGISTER_TYPE_UW);
            mul->src[1].stride *= 2;

         } else if (devinfo->gen == 7 && !devinfo->is_haswell &&
                    inst->force_sechalf) {
            /* Among other things the quarter control bits influence which
             * accumulator register is used by the hardware for instructions
             * that access the accumulator implicitly (e.g. MACH).  A
             * second-half instruction would normally map to acc1, which
             * doesn't exist on Gen7 and up (the hardware does emulate it for
             * floating-point instructions *only* by taking advantage of the
             * extra precision of acc0 not normally used for floating point
             * arithmetic).
             *
             * HSW and up are careful enough not to try to access an
             * accumulator register that doesn't exist, but on earlier Gen7
             * hardware we need to make sure that the quarter control bits are
             * zero to avoid non-deterministic behaviour and emit an extra MOV
             * to get the result masked correctly according to the current
             * channel enables.
             */
            mach->force_sechalf = false;
            mach->force_writemask_all = true;
            mach->dst = ibld.vgrf(inst->dst.type);
            ibld.MOV(inst->dst, mach->dst);
         }
      } else {
         continue;
      }

      inst->remove(block);
      progress = true;
   }

   if (progress)
      invalidate_live_intervals();

   return progress;
}

static void
setup_color_payload(const fs_builder &bld, const brw_wm_prog_key *key,
                    fs_reg *dst, fs_reg color, unsigned components)
{
   if (key->clamp_fragment_color) {
      fs_reg tmp = bld.vgrf(BRW_REGISTER_TYPE_F, 4);
      assert(color.type == BRW_REGISTER_TYPE_F);

      for (unsigned i = 0; i < components; i++)
         set_saturate(true,
                      bld.MOV(offset(tmp, bld, i), offset(color, bld, i)));

      color = tmp;
   }

   for (unsigned i = 0; i < components; i++)
      dst[i] = offset(color, bld, i);
}

static void
lower_fb_write_logical_send(const fs_builder &bld, fs_inst *inst,
                            const brw_wm_prog_data *prog_data,
                            const brw_wm_prog_key *key,
                            const fs_visitor::thread_payload &payload)
{
   assert(inst->src[FB_WRITE_LOGICAL_SRC_COMPONENTS].file == IMM);
   const brw_device_info *devinfo = bld.shader->devinfo;
   const fs_reg &color0 = inst->src[FB_WRITE_LOGICAL_SRC_COLOR0];
   const fs_reg &color1 = inst->src[FB_WRITE_LOGICAL_SRC_COLOR1];
   const fs_reg &src0_alpha = inst->src[FB_WRITE_LOGICAL_SRC_SRC0_ALPHA];
   const fs_reg &src_depth = inst->src[FB_WRITE_LOGICAL_SRC_SRC_DEPTH];
   const fs_reg &dst_depth = inst->src[FB_WRITE_LOGICAL_SRC_DST_DEPTH];
   const fs_reg &src_stencil = inst->src[FB_WRITE_LOGICAL_SRC_SRC_STENCIL];
   fs_reg sample_mask = inst->src[FB_WRITE_LOGICAL_SRC_OMASK];
   const unsigned components =
      inst->src[FB_WRITE_LOGICAL_SRC_COMPONENTS].fixed_hw_reg.dw1.ud;

   /* We can potentially have a message length of up to 15, so we have to set
    * base_mrf to either 0 or 1 in order to fit in m0..m15.
    */
   fs_reg sources[15];
   int header_size = 2, payload_header_size;
   unsigned length = 0;

   /* From the Sandy Bridge PRM, volume 4, page 198:
    *
    *     "Dispatched Pixel Enables. One bit per pixel indicating
    *      which pixels were originally enabled when the thread was
    *      dispatched. This field is only required for the end-of-
    *      thread message and on all dual-source messages."
    */
   if (devinfo->gen >= 6 &&
       (devinfo->is_haswell || devinfo->gen >= 8 || !prog_data->uses_kill) &&
       color1.file == BAD_FILE &&
       key->nr_color_regions == 1) {
      header_size = 0;
   }

   if (header_size != 0) {
      assert(header_size == 2);
      /* Allocate 2 registers for a header */
      length += 2;
   }

   if (payload.aa_dest_stencil_reg) {
      sources[length] = fs_reg(GRF, bld.shader->alloc.allocate(1));
      bld.group(8, 0).exec_all().annotate("FB write stencil/AA alpha")
         .MOV(sources[length],
              fs_reg(brw_vec8_grf(payload.aa_dest_stencil_reg, 0)));
      length++;
   }

   if (prog_data->uses_omask) {
      sources[length] = fs_reg(GRF, bld.shader->alloc.allocate(1),
                               BRW_REGISTER_TYPE_UD);

      /* Hand over gl_SampleMask.  Only the lower 16 bits of each channel are
       * relevant.  Since it's unsigned single words one vgrf is always
       * 16-wide, but only the lower or higher 8 channels will be used by the
       * hardware when doing a SIMD8 write depending on whether we have
       * selected the subspans for the first or second half respectively.
       */
      assert(sample_mask.file != BAD_FILE && type_sz(sample_mask.type) == 4);
      sample_mask.type = BRW_REGISTER_TYPE_UW;
      sample_mask.stride *= 2;

      bld.exec_all().annotate("FB write oMask")
         .MOV(half(retype(sources[length], BRW_REGISTER_TYPE_UW),
                   inst->force_sechalf),
              sample_mask);
      length++;
   }

   payload_header_size = length;

   if (src0_alpha.file != BAD_FILE) {
      /* FIXME: This is being passed at the wrong location in the payload and
       * doesn't work when gl_SampleMask and MRTs are used simultaneously.
       * It's supposed to be immediately before oMask but there seems to be no
       * reasonable way to pass them in the correct order because LOAD_PAYLOAD
       * requires header sources to form a contiguous segment at the beginning
       * of the message and src0_alpha has per-channel semantics.
       */
      setup_color_payload(bld, key, &sources[length], src0_alpha, 1);
      length++;
   }

   setup_color_payload(bld, key, &sources[length], color0, components);
   length += 4;

   if (color1.file != BAD_FILE) {
      setup_color_payload(bld, key, &sources[length], color1, components);
      length += 4;
   }

   if (src_depth.file != BAD_FILE) {
      sources[length] = src_depth;
      length++;
   }

   if (dst_depth.file != BAD_FILE) {
      sources[length] = dst_depth;
      length++;
   }

   if (src_stencil.file != BAD_FILE) {
      assert(devinfo->gen >= 9);
      assert(bld.dispatch_width() != 16);

      sources[length] = bld.vgrf(BRW_REGISTER_TYPE_UD);
      bld.exec_all().annotate("FB write OS")
         .emit(FS_OPCODE_PACK_STENCIL_REF, sources[length],
               retype(src_stencil, BRW_REGISTER_TYPE_UB));
      length++;
   }

   fs_inst *load;
   if (devinfo->gen >= 7) {
      /* Send from the GRF */
      fs_reg payload = fs_reg(GRF, -1, BRW_REGISTER_TYPE_F);
      load = bld.LOAD_PAYLOAD(payload, sources, length, payload_header_size);
      payload.reg = bld.shader->alloc.allocate(load->regs_written);
      load->dst = payload;

      inst->src[0] = payload;
      inst->resize_sources(1);
      inst->base_mrf = -1;
   } else {
      /* Send from the MRF */
      load = bld.LOAD_PAYLOAD(fs_reg(MRF, 1, BRW_REGISTER_TYPE_F),
                              sources, length, payload_header_size);

      /* On pre-SNB, we have to interlace the color values.  LOAD_PAYLOAD
       * will do this for us if we just give it a COMPR4 destination.
       */
      if (devinfo->gen < 6 && bld.dispatch_width() == 16)
         load->dst.reg |= BRW_MRF_COMPR4;

      inst->resize_sources(0);
      inst->base_mrf = 1;
   }

   inst->opcode = FS_OPCODE_FB_WRITE;
   inst->mlen = load->regs_written;
   inst->header_size = header_size;
}

static void
lower_sampler_logical_send_gen4(const fs_builder &bld, fs_inst *inst, opcode op,
                                const fs_reg &coordinate,
                                const fs_reg &shadow_c,
                                const fs_reg &lod, const fs_reg &lod2,
                                const fs_reg &sampler,
                                unsigned coord_components,
                                unsigned grad_components)
{
   const bool has_lod = (op == SHADER_OPCODE_TXL || op == FS_OPCODE_TXB ||
                         op == SHADER_OPCODE_TXF || op == SHADER_OPCODE_TXS);
   fs_reg msg_begin(MRF, 1, BRW_REGISTER_TYPE_F);
   fs_reg msg_end = msg_begin;

   /* g0 header. */
   msg_end = offset(msg_end, bld.group(8, 0), 1);

   for (unsigned i = 0; i < coord_components; i++)
      bld.MOV(retype(offset(msg_end, bld, i), coordinate.type),
              offset(coordinate, bld, i));

   msg_end = offset(msg_end, bld, coord_components);

   /* Messages other than SAMPLE and RESINFO in SIMD16 and TXD in SIMD8
    * require all three components to be present and zero if they are unused.
    */
   if (coord_components > 0 &&
       (has_lod || shadow_c.file != BAD_FILE ||
        (op == SHADER_OPCODE_TEX && bld.dispatch_width() == 8))) {
      for (unsigned i = coord_components; i < 3; i++)
         bld.MOV(offset(msg_end, bld, i), fs_reg(0.0f));

      msg_end = offset(msg_end, bld, 3 - coord_components);
   }

   if (op == SHADER_OPCODE_TXD) {
      /* TXD unsupported in SIMD16 mode. */
      assert(bld.dispatch_width() == 8);

      /* the slots for u and v are always present, but r is optional */
      if (coord_components < 2)
         msg_end = offset(msg_end, bld, 2 - coord_components);

      /*  P   = u, v, r
       * dPdx = dudx, dvdx, drdx
       * dPdy = dudy, dvdy, drdy
       *
       * 1-arg: Does not exist.
       *
       * 2-arg: dudx   dvdx   dudy   dvdy
       *        dPdx.x dPdx.y dPdy.x dPdy.y
       *        m4     m5     m6     m7
       *
       * 3-arg: dudx   dvdx   drdx   dudy   dvdy   drdy
       *        dPdx.x dPdx.y dPdx.z dPdy.x dPdy.y dPdy.z
       *        m5     m6     m7     m8     m9     m10
       */
      for (unsigned i = 0; i < grad_components; i++)
         bld.MOV(offset(msg_end, bld, i), offset(lod, bld, i));

      msg_end = offset(msg_end, bld, MAX2(grad_components, 2));

      for (unsigned i = 0; i < grad_components; i++)
         bld.MOV(offset(msg_end, bld, i), offset(lod2, bld, i));

      msg_end = offset(msg_end, bld, MAX2(grad_components, 2));
   }

   if (has_lod) {
      /* Bias/LOD with shadow comparitor is unsupported in SIMD16 -- *Without*
       * shadow comparitor (including RESINFO) it's unsupported in SIMD8 mode.
       */
      assert(shadow_c.file != BAD_FILE ? bld.dispatch_width() == 8 :
             bld.dispatch_width() == 16);

      const brw_reg_type type =
         (op == SHADER_OPCODE_TXF || op == SHADER_OPCODE_TXS ?
          BRW_REGISTER_TYPE_UD : BRW_REGISTER_TYPE_F);
      bld.MOV(retype(msg_end, type), lod);
      msg_end = offset(msg_end, bld, 1);
   }

   if (shadow_c.file != BAD_FILE) {
      if (op == SHADER_OPCODE_TEX && bld.dispatch_width() == 8) {
         /* There's no plain shadow compare message, so we use shadow
          * compare with a bias of 0.0.
          */
         bld.MOV(msg_end, fs_reg(0.0f));
         msg_end = offset(msg_end, bld, 1);
      }

      bld.MOV(msg_end, shadow_c);
      msg_end = offset(msg_end, bld, 1);
   }

   inst->opcode = op;
   inst->src[0] = reg_undef;
   inst->src[1] = sampler;
   inst->resize_sources(2);
   inst->base_mrf = msg_begin.reg;
   inst->mlen = msg_end.reg - msg_begin.reg;
   inst->header_size = 1;
}

static void
lower_sampler_logical_send_gen5(const fs_builder &bld, fs_inst *inst, opcode op,
                                fs_reg coordinate,
                                const fs_reg &shadow_c,
                                fs_reg lod, fs_reg lod2,
                                const fs_reg &sample_index,
                                const fs_reg &sampler,
                                const fs_reg &offset_value,
                                unsigned coord_components,
                                unsigned grad_components)
{
   fs_reg message(MRF, 2, BRW_REGISTER_TYPE_F);
   fs_reg msg_coords = message;
   unsigned header_size = 0;

   if (offset_value.file != BAD_FILE) {
      /* The offsets set up by the visitor are in the m1 header, so we can't
       * go headerless.
       */
      header_size = 1;
      message.reg--;
   }

   for (unsigned i = 0; i < coord_components; i++) {
      bld.MOV(retype(offset(msg_coords, bld, i), coordinate.type), coordinate);
      coordinate = offset(coordinate, bld, 1);
   }
   fs_reg msg_end = offset(msg_coords, bld, coord_components);
   fs_reg msg_lod = offset(msg_coords, bld, 4);

   if (shadow_c.file != BAD_FILE) {
      fs_reg msg_shadow = msg_lod;
      bld.MOV(msg_shadow, shadow_c);
      msg_lod = offset(msg_shadow, bld, 1);
      msg_end = msg_lod;
   }

   switch (op) {
   case SHADER_OPCODE_TXL:
   case FS_OPCODE_TXB:
      bld.MOV(msg_lod, lod);
      msg_end = offset(msg_lod, bld, 1);
      break;
   case SHADER_OPCODE_TXD:
      /**
       *  P   =  u,    v,    r
       * dPdx = dudx, dvdx, drdx
       * dPdy = dudy, dvdy, drdy
       *
       * Load up these values:
       * - dudx   dudy   dvdx   dvdy   drdx   drdy
       * - dPdx.x dPdy.x dPdx.y dPdy.y dPdx.z dPdy.z
       */
      msg_end = msg_lod;
      for (unsigned i = 0; i < grad_components; i++) {
         bld.MOV(msg_end, lod);
         lod = offset(lod, bld, 1);
         msg_end = offset(msg_end, bld, 1);

         bld.MOV(msg_end, lod2);
         lod2 = offset(lod2, bld, 1);
         msg_end = offset(msg_end, bld, 1);
      }
      break;
   case SHADER_OPCODE_TXS:
      msg_lod = retype(msg_end, BRW_REGISTER_TYPE_UD);
      bld.MOV(msg_lod, lod);
      msg_end = offset(msg_lod, bld, 1);
      break;
   case SHADER_OPCODE_TXF:
      msg_lod = offset(msg_coords, bld, 3);
      bld.MOV(retype(msg_lod, BRW_REGISTER_TYPE_UD), lod);
      msg_end = offset(msg_lod, bld, 1);
      break;
   case SHADER_OPCODE_TXF_CMS:
      msg_lod = offset(msg_coords, bld, 3);
      /* lod */
      bld.MOV(retype(msg_lod, BRW_REGISTER_TYPE_UD), fs_reg(0u));
      /* sample index */
      bld.MOV(retype(offset(msg_lod, bld, 1), BRW_REGISTER_TYPE_UD), sample_index);
      msg_end = offset(msg_lod, bld, 2);
      break;
   default:
      break;
   }

   inst->opcode = op;
   inst->src[0] = reg_undef;
   inst->src[1] = sampler;
   inst->resize_sources(2);
   inst->base_mrf = message.reg;
   inst->mlen = msg_end.reg - message.reg;
   inst->header_size = header_size;

   /* Message length > MAX_SAMPLER_MESSAGE_SIZE disallowed by hardware. */
   assert(inst->mlen <= MAX_SAMPLER_MESSAGE_SIZE);
}

static bool
is_high_sampler(const struct brw_device_info *devinfo, const fs_reg &sampler)
{
   if (devinfo->gen < 8 && !devinfo->is_haswell)
      return false;

   return sampler.file != IMM || sampler.fixed_hw_reg.dw1.ud >= 16;
}

static void
lower_sampler_logical_send_gen7(const fs_builder &bld, fs_inst *inst, opcode op,
                                fs_reg coordinate,
                                const fs_reg &shadow_c,
                                fs_reg lod, fs_reg lod2,
                                const fs_reg &sample_index,
                                const fs_reg &mcs, const fs_reg &sampler,
                                fs_reg offset_value,
                                unsigned coord_components,
                                unsigned grad_components)
{
   const brw_device_info *devinfo = bld.shader->devinfo;
   int reg_width = bld.dispatch_width() / 8;
   unsigned header_size = 0, length = 0;
   fs_reg sources[MAX_SAMPLER_MESSAGE_SIZE];
   for (unsigned i = 0; i < ARRAY_SIZE(sources); i++)
      sources[i] = bld.vgrf(BRW_REGISTER_TYPE_F);

   if (op == SHADER_OPCODE_TG4 || op == SHADER_OPCODE_TG4_OFFSET ||
       offset_value.file != BAD_FILE ||
       is_high_sampler(devinfo, sampler)) {
      /* For general texture offsets (no txf workaround), we need a header to
       * put them in.  Note that we're only reserving space for it in the
       * message payload as it will be initialized implicitly by the
       * generator.
       *
       * TG4 needs to place its channel select in the header, for interaction
       * with ARB_texture_swizzle.  The sampler index is only 4-bits, so for
       * larger sampler numbers we need to offset the Sampler State Pointer in
       * the header.
       */
      header_size = 1;
      sources[0] = fs_reg();
      length++;
   }

   if (shadow_c.file != BAD_FILE) {
      bld.MOV(sources[length], shadow_c);
      length++;
   }

   bool coordinate_done = false;

   /* The sampler can only meaningfully compute LOD for fragment shader
    * messages. For all other stages, we change the opcode to TXL and
    * hardcode the LOD to 0.
    */
   if (bld.shader->stage != MESA_SHADER_FRAGMENT &&
       op == SHADER_OPCODE_TEX) {
      op = SHADER_OPCODE_TXL;
      lod = fs_reg(0.0f);
   }

   /* Set up the LOD info */
   switch (op) {
   case FS_OPCODE_TXB:
   case SHADER_OPCODE_TXL:
      bld.MOV(sources[length], lod);
      length++;
      break;
   case SHADER_OPCODE_TXD:
      /* TXD should have been lowered in SIMD16 mode. */
      assert(bld.dispatch_width() == 8);

      /* Load dPdx and the coordinate together:
       * [hdr], [ref], x, dPdx.x, dPdy.x, y, dPdx.y, dPdy.y, z, dPdx.z, dPdy.z
       */
      for (unsigned i = 0; i < coord_components; i++) {
         bld.MOV(sources[length], coordinate);
         coordinate = offset(coordinate, bld, 1);
         length++;

         /* For cube map array, the coordinate is (u,v,r,ai) but there are
          * only derivatives for (u, v, r).
          */
         if (i < grad_components) {
            bld.MOV(sources[length], lod);
            lod = offset(lod, bld, 1);
            length++;

            bld.MOV(sources[length], lod2);
            lod2 = offset(lod2, bld, 1);
            length++;
         }
      }

      coordinate_done = true;
      break;
   case SHADER_OPCODE_TXS:
      bld.MOV(retype(sources[length], BRW_REGISTER_TYPE_UD), lod);
      length++;
      break;
   case SHADER_OPCODE_TXF:
      /* Unfortunately, the parameters for LD are intermixed: u, lod, v, r.
       * On Gen9 they are u, v, lod, r
       */
      bld.MOV(retype(sources[length], BRW_REGISTER_TYPE_D), coordinate);
      coordinate = offset(coordinate, bld, 1);
      length++;

      if (devinfo->gen >= 9) {
         if (coord_components >= 2) {
            bld.MOV(retype(sources[length], BRW_REGISTER_TYPE_D), coordinate);
            coordinate = offset(coordinate, bld, 1);
         }
         length++;
      }

      bld.MOV(retype(sources[length], BRW_REGISTER_TYPE_D), lod);
      length++;

      for (unsigned i = devinfo->gen >= 9 ? 2 : 1; i < coord_components; i++) {
         bld.MOV(retype(sources[length], BRW_REGISTER_TYPE_D), coordinate);
         coordinate = offset(coordinate, bld, 1);
         length++;
      }

      coordinate_done = true;
      break;
   case SHADER_OPCODE_TXF_CMS:
   case SHADER_OPCODE_TXF_UMS:
   case SHADER_OPCODE_TXF_MCS:
      if (op == SHADER_OPCODE_TXF_UMS || op == SHADER_OPCODE_TXF_CMS) {
         bld.MOV(retype(sources[length], BRW_REGISTER_TYPE_UD), sample_index);
         length++;
      }

      if (op == SHADER_OPCODE_TXF_CMS) {
         /* Data from the multisample control surface. */
         bld.MOV(retype(sources[length], BRW_REGISTER_TYPE_UD), mcs);
         length++;
      }

      /* There is no offsetting for this message; just copy in the integer
       * texture coordinates.
       */
      for (unsigned i = 0; i < coord_components; i++) {
         bld.MOV(retype(sources[length], BRW_REGISTER_TYPE_D), coordinate);
         coordinate = offset(coordinate, bld, 1);
         length++;
      }

      coordinate_done = true;
      break;
   case SHADER_OPCODE_TG4_OFFSET:
      /* gather4_po_c should have been lowered in SIMD16 mode. */
      assert(bld.dispatch_width() == 8 || shadow_c.file == BAD_FILE);

      /* More crazy intermixing */
      for (unsigned i = 0; i < 2; i++) { /* u, v */
         bld.MOV(sources[length], coordinate);
         coordinate = offset(coordinate, bld, 1);
         length++;
      }

      for (unsigned i = 0; i < 2; i++) { /* offu, offv */
         bld.MOV(retype(sources[length], BRW_REGISTER_TYPE_D), offset_value);
         offset_value = offset(offset_value, bld, 1);
         length++;
      }

      if (coord_components == 3) { /* r if present */
         bld.MOV(sources[length], coordinate);
         coordinate = offset(coordinate, bld, 1);
         length++;
      }

      coordinate_done = true;
      break;
   default:
      break;
   }

   /* Set up the coordinate (except for cases where it was done above) */
   if (!coordinate_done) {
      for (unsigned i = 0; i < coord_components; i++) {
         bld.MOV(sources[length], coordinate);
         coordinate = offset(coordinate, bld, 1);
         length++;
      }
   }

   int mlen;
   if (reg_width == 2)
      mlen = length * reg_width - header_size;
   else
      mlen = length * reg_width;

   const fs_reg src_payload = fs_reg(GRF, bld.shader->alloc.allocate(mlen),
                                     BRW_REGISTER_TYPE_F);
   bld.LOAD_PAYLOAD(src_payload, sources, length, header_size);

   /* Generate the SEND. */
   inst->opcode = op;
   inst->src[0] = src_payload;
   inst->src[1] = sampler;
   inst->resize_sources(2);
   inst->base_mrf = -1;
   inst->mlen = mlen;
   inst->header_size = header_size;

   /* Message length > MAX_SAMPLER_MESSAGE_SIZE disallowed by hardware. */
   assert(inst->mlen <= MAX_SAMPLER_MESSAGE_SIZE);
}

static void
lower_sampler_logical_send(const fs_builder &bld, fs_inst *inst, opcode op)
{
   const brw_device_info *devinfo = bld.shader->devinfo;
   const fs_reg &coordinate = inst->src[0];
   const fs_reg &shadow_c = inst->src[1];
   const fs_reg &lod = inst->src[2];
   const fs_reg &lod2 = inst->src[3];
   const fs_reg &sample_index = inst->src[4];
   const fs_reg &mcs = inst->src[5];
   const fs_reg &sampler = inst->src[6];
   const fs_reg &offset_value = inst->src[7];
   assert(inst->src[8].file == IMM && inst->src[9].file == IMM);
   const unsigned coord_components = inst->src[8].fixed_hw_reg.dw1.ud;
   const unsigned grad_components = inst->src[9].fixed_hw_reg.dw1.ud;

   if (devinfo->gen >= 7) {
      lower_sampler_logical_send_gen7(bld, inst, op, coordinate,
                                      shadow_c, lod, lod2, sample_index,
                                      mcs, sampler, offset_value,
                                      coord_components, grad_components);
   } else if (devinfo->gen >= 5) {
      lower_sampler_logical_send_gen5(bld, inst, op, coordinate,
                                      shadow_c, lod, lod2, sample_index,
                                      sampler, offset_value,
                                      coord_components, grad_components);
   } else {
      lower_sampler_logical_send_gen4(bld, inst, op, coordinate,
                                      shadow_c, lod, lod2, sampler,
                                      coord_components, grad_components);
   }
}

/**
 * Initialize the header present in some typed and untyped surface
 * messages.
 */
static fs_reg
emit_surface_header(const fs_builder &bld, const fs_reg &sample_mask)
{
   fs_builder ubld = bld.exec_all().group(8, 0);
   const fs_reg dst = ubld.vgrf(BRW_REGISTER_TYPE_UD);
   ubld.MOV(dst, fs_reg(0));
   ubld.MOV(component(dst, 7), sample_mask);
   return dst;
}

static void
lower_surface_logical_send(const fs_builder &bld, fs_inst *inst, opcode op,
                           const fs_reg &sample_mask)
{
   /* Get the logical send arguments. */
   const fs_reg &addr = inst->src[0];
   const fs_reg &src = inst->src[1];
   const fs_reg &surface = inst->src[2];
   const UNUSED fs_reg &dims = inst->src[3];
   const fs_reg &arg = inst->src[4];

   /* Calculate the total number of components of the payload. */
   const unsigned addr_sz = inst->components_read(0);
   const unsigned src_sz = inst->components_read(1);
   const unsigned header_sz = (sample_mask.file == BAD_FILE ? 0 : 1);
   const unsigned sz = header_sz + addr_sz + src_sz;

   /* Allocate space for the payload. */
   fs_reg *const components = new fs_reg[sz];
   const fs_reg payload = bld.vgrf(BRW_REGISTER_TYPE_UD, sz);
   unsigned n = 0;

   /* Construct the payload. */
   if (header_sz)
      components[n++] = emit_surface_header(bld, sample_mask);

   for (unsigned i = 0; i < addr_sz; i++)
      components[n++] = offset(addr, bld, i);

   for (unsigned i = 0; i < src_sz; i++)
      components[n++] = offset(src, bld, i);

   bld.LOAD_PAYLOAD(payload, components, sz, header_sz);

   /* Update the original instruction. */
   inst->opcode = op;
   inst->mlen = header_sz + (addr_sz + src_sz) * inst->exec_size / 8;
   inst->header_size = header_sz;

   inst->src[0] = payload;
   inst->src[1] = surface;
   inst->src[2] = arg;
   inst->resize_sources(3);

   delete[] components;
}

bool
fs_visitor::lower_logical_sends()
{
   bool progress = false;

   foreach_block_and_inst_safe(block, fs_inst, inst, cfg) {
      const fs_builder ibld(this, block, inst);

      switch (inst->opcode) {
      case FS_OPCODE_FB_WRITE_LOGICAL:
         assert(stage == MESA_SHADER_FRAGMENT);
         lower_fb_write_logical_send(ibld, inst,
                                     (const brw_wm_prog_data *)prog_data,
                                     (const brw_wm_prog_key *)key,
                                     payload);
         break;

      case SHADER_OPCODE_TEX_LOGICAL:
         lower_sampler_logical_send(ibld, inst, SHADER_OPCODE_TEX);
         break;

      case SHADER_OPCODE_TXD_LOGICAL:
         lower_sampler_logical_send(ibld, inst, SHADER_OPCODE_TXD);
         break;

      case SHADER_OPCODE_TXF_LOGICAL:
         lower_sampler_logical_send(ibld, inst, SHADER_OPCODE_TXF);
         break;

      case SHADER_OPCODE_TXL_LOGICAL:
         lower_sampler_logical_send(ibld, inst, SHADER_OPCODE_TXL);
         break;

      case SHADER_OPCODE_TXS_LOGICAL:
         lower_sampler_logical_send(ibld, inst, SHADER_OPCODE_TXS);
         break;

      case FS_OPCODE_TXB_LOGICAL:
         lower_sampler_logical_send(ibld, inst, FS_OPCODE_TXB);
         break;

      case SHADER_OPCODE_TXF_CMS_LOGICAL:
         lower_sampler_logical_send(ibld, inst, SHADER_OPCODE_TXF_CMS);
         break;

      case SHADER_OPCODE_TXF_UMS_LOGICAL:
         lower_sampler_logical_send(ibld, inst, SHADER_OPCODE_TXF_UMS);
         break;

      case SHADER_OPCODE_TXF_MCS_LOGICAL:
         lower_sampler_logical_send(ibld, inst, SHADER_OPCODE_TXF_MCS);
         break;

      case SHADER_OPCODE_LOD_LOGICAL:
         lower_sampler_logical_send(ibld, inst, SHADER_OPCODE_LOD);
         break;

      case SHADER_OPCODE_TG4_LOGICAL:
         lower_sampler_logical_send(ibld, inst, SHADER_OPCODE_TG4);
         break;

      case SHADER_OPCODE_TG4_OFFSET_LOGICAL:
         lower_sampler_logical_send(ibld, inst, SHADER_OPCODE_TG4_OFFSET);
         break;

      case SHADER_OPCODE_UNTYPED_SURFACE_READ_LOGICAL:
         lower_surface_logical_send(ibld, inst,
                                    SHADER_OPCODE_UNTYPED_SURFACE_READ,
                                    fs_reg());
         break;

      case SHADER_OPCODE_UNTYPED_SURFACE_WRITE_LOGICAL:
         lower_surface_logical_send(ibld, inst,
                                    SHADER_OPCODE_UNTYPED_SURFACE_WRITE,
                                    ibld.sample_mask_reg());
         break;

      case SHADER_OPCODE_UNTYPED_ATOMIC_LOGICAL:
         lower_surface_logical_send(ibld, inst,
                                    SHADER_OPCODE_UNTYPED_ATOMIC,
                                    ibld.sample_mask_reg());
         break;

      case SHADER_OPCODE_TYPED_SURFACE_READ_LOGICAL:
         lower_surface_logical_send(ibld, inst,
                                    SHADER_OPCODE_TYPED_SURFACE_READ,
                                    fs_reg(0xffff));
         break;

      case SHADER_OPCODE_TYPED_SURFACE_WRITE_LOGICAL:
         lower_surface_logical_send(ibld, inst,
                                    SHADER_OPCODE_TYPED_SURFACE_WRITE,
                                    ibld.sample_mask_reg());
         break;

      case SHADER_OPCODE_TYPED_ATOMIC_LOGICAL:
         lower_surface_logical_send(ibld, inst,
                                    SHADER_OPCODE_TYPED_ATOMIC,
                                    ibld.sample_mask_reg());
         break;

      default:
         continue;
      }

      progress = true;
   }

   if (progress)
      invalidate_live_intervals();

   return progress;
}

/**
 * Get the closest native SIMD width supported by the hardware for instruction
 * \p inst.  The instruction will be left untouched by
 * fs_visitor::lower_simd_width() if the returned value is equal to the
 * original execution size.
 */
static unsigned
get_lowered_simd_width(const struct brw_device_info *devinfo,
                       const fs_inst *inst)
{
   switch (inst->opcode) {
   case BRW_OPCODE_MOV:
   case BRW_OPCODE_SEL:
   case BRW_OPCODE_NOT:
   case BRW_OPCODE_AND:
   case BRW_OPCODE_OR:
   case BRW_OPCODE_XOR:
   case BRW_OPCODE_SHR:
   case BRW_OPCODE_SHL:
   case BRW_OPCODE_ASR:
   case BRW_OPCODE_CMP:
   case BRW_OPCODE_CMPN:
   case BRW_OPCODE_CSEL:
   case BRW_OPCODE_F32TO16:
   case BRW_OPCODE_F16TO32:
   case BRW_OPCODE_BFREV:
   case BRW_OPCODE_BFE:
   case BRW_OPCODE_BFI1:
   case BRW_OPCODE_BFI2:
   case BRW_OPCODE_ADD:
   case BRW_OPCODE_MUL:
   case BRW_OPCODE_AVG:
   case BRW_OPCODE_FRC:
   case BRW_OPCODE_RNDU:
   case BRW_OPCODE_RNDD:
   case BRW_OPCODE_RNDE:
   case BRW_OPCODE_RNDZ:
   case BRW_OPCODE_LZD:
   case BRW_OPCODE_FBH:
   case BRW_OPCODE_FBL:
   case BRW_OPCODE_CBIT:
   case BRW_OPCODE_SAD2:
   case BRW_OPCODE_MAD:
   case BRW_OPCODE_LRP:
   case SHADER_OPCODE_RCP:
   case SHADER_OPCODE_RSQ:
   case SHADER_OPCODE_SQRT:
   case SHADER_OPCODE_EXP2:
   case SHADER_OPCODE_LOG2:
   case SHADER_OPCODE_POW:
   case SHADER_OPCODE_INT_QUOTIENT:
   case SHADER_OPCODE_INT_REMAINDER:
   case SHADER_OPCODE_SIN:
   case SHADER_OPCODE_COS: {
      /* According to the PRMs:
       *  "A. In Direct Addressing mode, a source cannot span more than 2
       *      adjacent GRF registers.
       *   B. A destination cannot span more than 2 adjacent GRF registers."
       *
       * Look for the source or destination with the largest register region
       * which is the one that is going to limit the overal execution size of
       * the instruction due to this rule.
       */
      unsigned reg_count = inst->regs_written;

      for (unsigned i = 0; i < inst->sources; i++)
         reg_count = MAX2(reg_count, (unsigned)inst->regs_read(i));

      /* Calculate the maximum execution size of the instruction based on the
       * factor by which it goes over the hardware limit of 2 GRFs.
       */
      return inst->exec_size / DIV_ROUND_UP(reg_count, 2);
   }
   case SHADER_OPCODE_MULH:
      /* MULH is lowered to the MUL/MACH sequence using the accumulator, which
       * is 8-wide on Gen7+.
       */
      return (devinfo->gen >= 7 ? 8 : inst->exec_size);

   case FS_OPCODE_FB_WRITE_LOGICAL:
      /* Gen6 doesn't support SIMD16 depth writes but we cannot handle them
       * here.
       */
      assert(devinfo->gen != 6 ||
             inst->src[FB_WRITE_LOGICAL_SRC_SRC_DEPTH].file == BAD_FILE ||
             inst->exec_size == 8);
      /* Dual-source FB writes are unsupported in SIMD16 mode. */
      return (inst->src[FB_WRITE_LOGICAL_SRC_COLOR1].file != BAD_FILE ?
              8 : inst->exec_size);

   case SHADER_OPCODE_TXD_LOGICAL:
      /* TXD is unsupported in SIMD16 mode. */
      return 8;

   case SHADER_OPCODE_TG4_OFFSET_LOGICAL: {
      /* gather4_po_c is unsupported in SIMD16 mode. */
      const fs_reg &shadow_c = inst->src[1];
      return (shadow_c.file != BAD_FILE ? 8 : inst->exec_size);
   }
   case SHADER_OPCODE_TXL_LOGICAL:
   case FS_OPCODE_TXB_LOGICAL: {
      /* Gen4 doesn't have SIMD8 non-shadow-compare bias/LOD instructions, and
       * Gen4-6 can't support TXL and TXB with shadow comparison in SIMD16
       * mode because the message exceeds the maximum length of 11.
       */
      const fs_reg &shadow_c = inst->src[1];
      if (devinfo->gen == 4 && shadow_c.file == BAD_FILE)
         return 16;
      else if (devinfo->gen < 7 && shadow_c.file != BAD_FILE)
         return 8;
      else
         return inst->exec_size;
   }
   case SHADER_OPCODE_TXF_LOGICAL:
   case SHADER_OPCODE_TXS_LOGICAL:
      /* Gen4 doesn't have SIMD8 variants for the RESINFO and LD-with-LOD
       * messages.  Use SIMD16 instead.
       */
      if (devinfo->gen == 4)
         return 16;
      else
         return inst->exec_size;

   case SHADER_OPCODE_TYPED_ATOMIC_LOGICAL:
   case SHADER_OPCODE_TYPED_SURFACE_READ_LOGICAL:
   case SHADER_OPCODE_TYPED_SURFACE_WRITE_LOGICAL:
      return 8;

   default:
      return inst->exec_size;
   }
}

/**
 * The \p rows array of registers represents a \p num_rows by \p num_columns
 * matrix in row-major order, write it in column-major order into the register
 * passed as destination.  \p stride gives the separation between matrix
 * elements in the input in fs_builder::dispatch_width() units.
 */
static void
emit_transpose(const fs_builder &bld,
               const fs_reg &dst, const fs_reg *rows,
               unsigned num_rows, unsigned num_columns, unsigned stride)
{
   fs_reg *const components = new fs_reg[num_rows * num_columns];

   for (unsigned i = 0; i < num_columns; ++i) {
      for (unsigned j = 0; j < num_rows; ++j)
         components[num_rows * i + j] = offset(rows[j], bld, stride * i);
   }

   bld.LOAD_PAYLOAD(dst, components, num_rows * num_columns, 0);

   delete[] components;
}

bool
fs_visitor::lower_simd_width()
{
   bool progress = false;

   foreach_block_and_inst_safe(block, fs_inst, inst, cfg) {
      const unsigned lower_width = get_lowered_simd_width(devinfo, inst);

      if (lower_width != inst->exec_size) {
         /* Builder matching the original instruction.  We may also need to
          * emit an instruction of width larger than the original, set the
          * execution size of the builder to the highest of both for now so
          * we're sure that both cases can be handled.
          */
         const fs_builder ibld = bld.at(block, inst)
                                    .exec_all(inst->force_writemask_all)
                                    .group(MAX2(inst->exec_size, lower_width),
                                           inst->force_sechalf);

         /* Split the copies in chunks of the execution width of either the
          * original or the lowered instruction, whichever is lower.
          */
         const unsigned copy_width = MIN2(lower_width, inst->exec_size);
         const unsigned n = inst->exec_size / copy_width;
         const unsigned dst_size = inst->regs_written * REG_SIZE /
            inst->dst.component_size(inst->exec_size);
         fs_reg dsts[4];

         assert(n > 0 && n <= ARRAY_SIZE(dsts) &&
                !inst->writes_accumulator && !inst->mlen);

         for (unsigned i = 0; i < n; i++) {
            /* Emit a copy of the original instruction with the lowered width.
             * If the EOT flag was set throw it away except for the last
             * instruction to avoid killing the thread prematurely.
             */
            fs_inst split_inst = *inst;
            split_inst.exec_size = lower_width;
            split_inst.eot = inst->eot && i == n - 1;

            /* Select the correct channel enables for the i-th group, then
             * transform the sources and destination and emit the lowered
             * instruction.
             */
            const fs_builder lbld = ibld.group(lower_width, i);

            for (unsigned j = 0; j < inst->sources; j++) {
               if (inst->src[j].file != BAD_FILE &&
                   !is_uniform(inst->src[j])) {
                  /* Get the i-th copy_width-wide chunk of the source. */
                  const fs_reg src = horiz_offset(inst->src[j], copy_width * i);
                  const unsigned src_size = inst->components_read(j);

                  /* Use a trivial transposition to copy one every n
                   * copy_width-wide components of the register into a
                   * temporary passed as source to the lowered instruction.
                   */
                  split_inst.src[j] = lbld.vgrf(inst->src[j].type, src_size);
                  emit_transpose(lbld.group(copy_width, 0),
                                 split_inst.src[j], &src, 1, src_size, n);
               }
            }

            if (inst->regs_written) {
               /* Allocate enough space to hold the result of the lowered
                * instruction and fix up the number of registers written.
                */
               split_inst.dst = dsts[i] =
                  lbld.vgrf(inst->dst.type, dst_size);
               split_inst.regs_written =
                  DIV_ROUND_UP(inst->regs_written * lower_width,
                               inst->exec_size);
            }

            lbld.emit(split_inst);
         }

         if (inst->regs_written) {
            /* Distance between useful channels in the temporaries, skipping
             * garbage if the lowered instruction is wider than the original.
             */
            const unsigned m = lower_width / copy_width;

            /* Interleave the components of the result from the lowered
             * instructions.  We need to set exec_all() when copying more than
             * one half per component, because LOAD_PAYLOAD (in terms of which
             * emit_transpose is implemented) can only use the same channel
             * enable signals for all of its non-header sources.
             */
            emit_transpose(ibld.exec_all(inst->exec_size > copy_width)
                               .group(copy_width, 0),
                           inst->dst, dsts, n, dst_size, m);
         }

         inst->remove(block);
         progress = true;
      }
   }

   if (progress)
      invalidate_live_intervals();

   return progress;
}

void
fs_visitor::dump_instructions()
{
   dump_instructions(NULL);
}

void
fs_visitor::dump_instructions(const char *name)
{
   FILE *file = stderr;
   if (name && geteuid() != 0) {
      file = fopen(name, "w");
      if (!file)
         file = stderr;
   }

   if (cfg) {
      calculate_register_pressure();
      int ip = 0, max_pressure = 0;
      foreach_block_and_inst(block, backend_instruction, inst, cfg) {
         max_pressure = MAX2(max_pressure, regs_live_at_ip[ip]);
         fprintf(file, "{%3d} %4d: ", regs_live_at_ip[ip], ip);
         dump_instruction(inst, file);
         ip++;
      }
      fprintf(file, "Maximum %3d registers live at once.\n", max_pressure);
   } else {
      int ip = 0;
      foreach_in_list(backend_instruction, inst, &instructions) {
         fprintf(file, "%4d: ", ip++);
         dump_instruction(inst, file);
      }
   }

   if (file != stderr) {
      fclose(file);
   }
}

void
fs_visitor::dump_instruction(backend_instruction *be_inst)
{
   dump_instruction(be_inst, stderr);
}

void
fs_visitor::dump_instruction(backend_instruction *be_inst, FILE *file)
{
   fs_inst *inst = (fs_inst *)be_inst;

   if (inst->predicate) {
      fprintf(file, "(%cf0.%d) ",
             inst->predicate_inverse ? '-' : '+',
             inst->flag_subreg);
   }

   fprintf(file, "%s", brw_instruction_name(inst->opcode));
   if (inst->saturate)
      fprintf(file, ".sat");
   if (inst->conditional_mod) {
      fprintf(file, "%s", conditional_modifier[inst->conditional_mod]);
      if (!inst->predicate &&
          (devinfo->gen < 5 || (inst->opcode != BRW_OPCODE_SEL &&
                              inst->opcode != BRW_OPCODE_IF &&
                              inst->opcode != BRW_OPCODE_WHILE))) {
         fprintf(file, ".f0.%d", inst->flag_subreg);
      }
   }
   fprintf(file, "(%d) ", inst->exec_size);

   if (inst->mlen) {
      fprintf(file, "(mlen: %d) ", inst->mlen);
   }

   switch (inst->dst.file) {
   case GRF:
      fprintf(file, "vgrf%d", inst->dst.reg);
      if (alloc.sizes[inst->dst.reg] != inst->regs_written ||
          inst->dst.subreg_offset)
         fprintf(file, "+%d.%d",
                 inst->dst.reg_offset, inst->dst.subreg_offset);
      break;
   case MRF:
      fprintf(file, "m%d", inst->dst.reg);
      break;
   case BAD_FILE:
      fprintf(file, "(null)");
      break;
   case UNIFORM:
      fprintf(file, "***u%d***", inst->dst.reg + inst->dst.reg_offset);
      break;
   case ATTR:
      fprintf(file, "***attr%d***", inst->dst.reg + inst->dst.reg_offset);
      break;
   case HW_REG:
      if (inst->dst.fixed_hw_reg.file == BRW_ARCHITECTURE_REGISTER_FILE) {
         switch (inst->dst.fixed_hw_reg.nr) {
         case BRW_ARF_NULL:
            fprintf(file, "null");
            break;
         case BRW_ARF_ADDRESS:
            fprintf(file, "a0.%d", inst->dst.fixed_hw_reg.subnr);
            break;
         case BRW_ARF_ACCUMULATOR:
            fprintf(file, "acc%d", inst->dst.fixed_hw_reg.subnr);
            break;
         case BRW_ARF_FLAG:
            fprintf(file, "f%d.%d", inst->dst.fixed_hw_reg.nr & 0xf,
                             inst->dst.fixed_hw_reg.subnr);
            break;
         default:
            fprintf(file, "arf%d.%d", inst->dst.fixed_hw_reg.nr & 0xf,
                               inst->dst.fixed_hw_reg.subnr);
            break;
         }
      } else {
         fprintf(file, "hw_reg%d", inst->dst.fixed_hw_reg.nr);
      }
      if (inst->dst.fixed_hw_reg.subnr)
         fprintf(file, "+%d", inst->dst.fixed_hw_reg.subnr);
      break;
   case IMM:
      unreachable("not reached");
   }
   fprintf(file, ":%s, ", brw_reg_type_letters(inst->dst.type));

   for (int i = 0; i < inst->sources; i++) {
      if (inst->src[i].negate)
         fprintf(file, "-");
      if (inst->src[i].abs)
         fprintf(file, "|");
      switch (inst->src[i].file) {
      case GRF:
         fprintf(file, "vgrf%d", inst->src[i].reg);
         if (alloc.sizes[inst->src[i].reg] != (unsigned)inst->regs_read(i) ||
             inst->src[i].subreg_offset)
            fprintf(file, "+%d.%d", inst->src[i].reg_offset,
                    inst->src[i].subreg_offset);
         break;
      case MRF:
         fprintf(file, "***m%d***", inst->src[i].reg);
         break;
      case ATTR:
         fprintf(file, "attr%d+%d", inst->src[i].reg, inst->src[i].reg_offset);
         break;
      case UNIFORM:
         fprintf(file, "u%d", inst->src[i].reg + inst->src[i].reg_offset);
         if (inst->src[i].reladdr) {
            fprintf(file, "+reladdr");
         } else if (inst->src[i].subreg_offset) {
            fprintf(file, "+%d.%d", inst->src[i].reg_offset,
                    inst->src[i].subreg_offset);
         }
         break;
      case BAD_FILE:
         fprintf(file, "(null)");
         break;
      case IMM:
         switch (inst->src[i].type) {
         case BRW_REGISTER_TYPE_F:
            fprintf(file, "%ff", inst->src[i].fixed_hw_reg.dw1.f);
            break;
         case BRW_REGISTER_TYPE_W:
         case BRW_REGISTER_TYPE_D:
            fprintf(file, "%dd", inst->src[i].fixed_hw_reg.dw1.d);
            break;
         case BRW_REGISTER_TYPE_UW:
         case BRW_REGISTER_TYPE_UD:
            fprintf(file, "%uu", inst->src[i].fixed_hw_reg.dw1.ud);
            break;
         case BRW_REGISTER_TYPE_VF:
            fprintf(file, "[%-gF, %-gF, %-gF, %-gF]",
                    brw_vf_to_float((inst->src[i].fixed_hw_reg.dw1.ud >>  0) & 0xff),
                    brw_vf_to_float((inst->src[i].fixed_hw_reg.dw1.ud >>  8) & 0xff),
                    brw_vf_to_float((inst->src[i].fixed_hw_reg.dw1.ud >> 16) & 0xff),
                    brw_vf_to_float((inst->src[i].fixed_hw_reg.dw1.ud >> 24) & 0xff));
            break;
         default:
            fprintf(file, "???");
            break;
         }
         break;
      case HW_REG:
         if (inst->src[i].fixed_hw_reg.negate)
            fprintf(file, "-");
         if (inst->src[i].fixed_hw_reg.abs)
            fprintf(file, "|");
         if (inst->src[i].fixed_hw_reg.file == BRW_ARCHITECTURE_REGISTER_FILE) {
            switch (inst->src[i].fixed_hw_reg.nr) {
            case BRW_ARF_NULL:
               fprintf(file, "null");
               break;
            case BRW_ARF_ADDRESS:
               fprintf(file, "a0.%d", inst->src[i].fixed_hw_reg.subnr);
               break;
            case BRW_ARF_ACCUMULATOR:
               fprintf(file, "acc%d", inst->src[i].fixed_hw_reg.subnr);
               break;
            case BRW_ARF_FLAG:
               fprintf(file, "f%d.%d", inst->src[i].fixed_hw_reg.nr & 0xf,
                                inst->src[i].fixed_hw_reg.subnr);
               break;
            default:
               fprintf(file, "arf%d.%d", inst->src[i].fixed_hw_reg.nr & 0xf,
                                  inst->src[i].fixed_hw_reg.subnr);
               break;
            }
         } else {
            fprintf(file, "hw_reg%d", inst->src[i].fixed_hw_reg.nr);
         }
         if (inst->src[i].fixed_hw_reg.subnr)
            fprintf(file, "+%d", inst->src[i].fixed_hw_reg.subnr);
         if (inst->src[i].fixed_hw_reg.abs)
            fprintf(file, "|");
         break;
      }
      if (inst->src[i].abs)
         fprintf(file, "|");

      if (inst->src[i].file != IMM) {
         fprintf(file, ":%s", brw_reg_type_letters(inst->src[i].type));
      }

      if (i < inst->sources - 1 && inst->src[i + 1].file != BAD_FILE)
         fprintf(file, ", ");
   }

   fprintf(file, " ");

   if (dispatch_width == 16 && inst->exec_size == 8) {
      if (inst->force_sechalf)
         fprintf(file, "2ndhalf ");
      else
         fprintf(file, "1sthalf ");
   }

   fprintf(file, "\n");
}

/**
 * Possibly returns an instruction that set up @param reg.
 *
 * Sometimes we want to take the result of some expression/variable
 * dereference tree and rewrite the instruction generating the result
 * of the tree.  When processing the tree, we know that the
 * instructions generated are all writing temporaries that are dead
 * outside of this tree.  So, if we have some instructions that write
 * a temporary, we're free to point that temp write somewhere else.
 *
 * Note that this doesn't guarantee that the instruction generated
 * only reg -- it might be the size=4 destination of a texture instruction.
 */
fs_inst *
fs_visitor::get_instruction_generating_reg(fs_inst *start,
					   fs_inst *end,
					   const fs_reg &reg)
{
   if (end == start ||
       end->is_partial_write() ||
       reg.reladdr ||
       !reg.equals(end->dst)) {
      return NULL;
   } else {
      return end;
   }
}

void
fs_visitor::setup_payload_gen6()
{
   bool uses_depth =
      (nir->info.inputs_read & (1 << VARYING_SLOT_POS)) != 0;
   unsigned barycentric_interp_modes =
      (stage == MESA_SHADER_FRAGMENT) ?
      ((brw_wm_prog_data*) this->prog_data)->barycentric_interp_modes : 0;

   assert(devinfo->gen >= 6);

   /* R0-1: masks, pixel X/Y coordinates. */
   payload.num_regs = 2;
   /* R2: only for 32-pixel dispatch.*/

   /* R3-26: barycentric interpolation coordinates.  These appear in the
    * same order that they appear in the brw_wm_barycentric_interp_mode
    * enum.  Each set of coordinates occupies 2 registers if dispatch width
    * == 8 and 4 registers if dispatch width == 16.  Coordinates only
    * appear if they were enabled using the "Barycentric Interpolation
    * Mode" bits in WM_STATE.
    */
   for (int i = 0; i < BRW_WM_BARYCENTRIC_INTERP_MODE_COUNT; ++i) {
      if (barycentric_interp_modes & (1 << i)) {
         payload.barycentric_coord_reg[i] = payload.num_regs;
         payload.num_regs += 2;
         if (dispatch_width == 16) {
            payload.num_regs += 2;
         }
      }
   }

   /* R27: interpolated depth if uses source depth */
   if (uses_depth) {
      payload.source_depth_reg = payload.num_regs;
      payload.num_regs++;
      if (dispatch_width == 16) {
         /* R28: interpolated depth if not SIMD8. */
         payload.num_regs++;
      }
   }
   /* R29: interpolated W set if GEN6_WM_USES_SOURCE_W. */
   if (uses_depth) {
      payload.source_w_reg = payload.num_regs;
      payload.num_regs++;
      if (dispatch_width == 16) {
         /* R30: interpolated W if not SIMD8. */
         payload.num_regs++;
      }
   }

   if (stage == MESA_SHADER_FRAGMENT) {
      brw_wm_prog_data *prog_data = (brw_wm_prog_data*) this->prog_data;
      brw_wm_prog_key *key = (brw_wm_prog_key*) this->key;
      prog_data->uses_pos_offset = key->compute_pos_offset;
      /* R31: MSAA position offsets. */
      if (prog_data->uses_pos_offset) {
         payload.sample_pos_reg = payload.num_regs;
         payload.num_regs++;
      }
   }

   /* R32: MSAA input coverage mask */
   if (nir->info.system_values_read & SYSTEM_BIT_SAMPLE_MASK_IN) {
      assert(devinfo->gen >= 7);
      payload.sample_mask_in_reg = payload.num_regs;
      payload.num_regs++;
      if (dispatch_width == 16) {
         /* R33: input coverage mask if not SIMD8. */
         payload.num_regs++;
      }
   }

   /* R34-: bary for 32-pixel. */
   /* R58-59: interp W for 32-pixel. */

   if (nir->info.outputs_written & BITFIELD64_BIT(FRAG_RESULT_DEPTH)) {
      source_depth_to_render_target = true;
   }
}

void
fs_visitor::setup_vs_payload()
{
   /* R0: thread header, R1: urb handles */
   payload.num_regs = 2;
}

/**
 * We are building the local ID push constant data using the simplest possible
 * method. We simply push the local IDs directly as they should appear in the
 * registers for the uvec3 gl_LocalInvocationID variable.
 *
 * Therefore, for SIMD8, we use 3 full registers, and for SIMD16 we use 6
 * registers worth of push constant space.
 *
 * Note: Any updates to brw_cs_prog_local_id_payload_dwords,
 * fill_local_id_payload or fs_visitor::emit_cs_local_invocation_id_setup need
 * to coordinated.
 *
 * FINISHME: There are a few easy optimizations to consider.
 *
 * 1. If gl_WorkGroupSize x, y or z is 1, we can just use zero, and there is
 *    no need for using push constant space for that dimension.
 *
 * 2. Since GL_MAX_COMPUTE_WORK_GROUP_SIZE is currently 1024 or less, we can
 *    easily use 16-bit words rather than 32-bit dwords in the push constant
 *    data.
 *
 * 3. If gl_WorkGroupSize x, y or z is small, then we can use bytes for
 *    conveying the data, and thereby reduce push constant usage.
 *
 */
void
fs_visitor::setup_cs_payload()
{
   assert(devinfo->gen >= 7);
   brw_cs_prog_data *prog_data = (brw_cs_prog_data*) this->prog_data;

   payload.num_regs = 1;

   if (nir->info.system_values_read & SYSTEM_BIT_LOCAL_INVOCATION_ID) {
      prog_data->local_invocation_id_regs = dispatch_width * 3 / 8;
      payload.local_invocation_id_reg = payload.num_regs;
      payload.num_regs += prog_data->local_invocation_id_regs;
   }
}

void
fs_visitor::calculate_register_pressure()
{
   invalidate_live_intervals();
   calculate_live_intervals();

   unsigned num_instructions = 0;
   foreach_block(block, cfg)
      num_instructions += block->instructions.length();

   regs_live_at_ip = rzalloc_array(mem_ctx, int, num_instructions);

   for (unsigned reg = 0; reg < alloc.count; reg++) {
      for (int ip = virtual_grf_start[reg]; ip <= virtual_grf_end[reg]; ip++)
         regs_live_at_ip[ip] += alloc.sizes[reg];
   }
}

void
fs_visitor::optimize()
{
   /* Start by validating the shader we currently have. */
   validate();

   /* bld is the common builder object pointing at the end of the program we
    * used to translate it into i965 IR.  For the optimization and lowering
    * passes coming next, any code added after the end of the program without
    * having explicitly called fs_builder::at() clearly points at a mistake.
    * Ideally optimization passes wouldn't be part of the visitor so they
    * wouldn't have access to bld at all, but they do, so just in case some
    * pass forgets to ask for a location explicitly set it to NULL here to
    * make it trip.  The dispatch width is initialized to a bogus value to
    * make sure that optimizations set the execution controls explicitly to
    * match the code they are manipulating instead of relying on the defaults.
    */
   bld = fs_builder(this, 64);

   assign_constant_locations();
   demote_pull_constants();

   validate();

   split_virtual_grfs();
   validate();

#define OPT(pass, args...) ({                                           \
      pass_num++;                                                       \
      bool this_progress = pass(args);                                  \
                                                                        \
      if (unlikely(INTEL_DEBUG & DEBUG_OPTIMIZER) && this_progress) {   \
         char filename[64];                                             \
         snprintf(filename, 64, "%s%d-%s-%02d-%02d-" #pass,              \
                  stage_abbrev, dispatch_width, nir->info.name, iteration, pass_num); \
                                                                        \
         backend_shader::dump_instructions(filename);                   \
      }                                                                 \
                                                                        \
      validate();                                                       \
                                                                        \
      progress = progress || this_progress;                             \
      this_progress;                                                    \
   })

   if (unlikely(INTEL_DEBUG & DEBUG_OPTIMIZER)) {
      char filename[64];
      snprintf(filename, 64, "%s%d-%s-00-start",
               stage_abbrev, dispatch_width, nir->info.name);

      backend_shader::dump_instructions(filename);
   }

   bool progress = false;
   int iteration = 0;
   int pass_num = 0;

   OPT(lower_simd_width);
   OPT(lower_logical_sends);

   do {
      progress = false;
      pass_num = 0;
      iteration++;

      OPT(remove_duplicate_mrf_writes);

      OPT(opt_algebraic);
      OPT(opt_cse);
      OPT(opt_copy_propagate);
      OPT(opt_predicated_break, this);
      OPT(opt_cmod_propagation);
      OPT(dead_code_eliminate);
      OPT(opt_peephole_sel);
      OPT(dead_control_flow_eliminate, this);
      OPT(opt_register_renaming);
      OPT(opt_redundant_discard_jumps);
      OPT(opt_saturate_propagation);
      OPT(opt_zero_samples);
      OPT(register_coalesce);
      OPT(compute_to_mrf);
      OPT(eliminate_find_live_channel);

      OPT(compact_virtual_grfs);
   } while (progress);

   pass_num = 0;

   OPT(opt_sampler_eot);

   if (OPT(lower_load_payload)) {
      split_virtual_grfs();
      OPT(register_coalesce);
      OPT(compute_to_mrf);
      OPT(dead_code_eliminate);
   }

   OPT(opt_combine_constants);
   OPT(lower_integer_multiplication);

   lower_uniform_pull_constant_loads();

   validate();
}

/**
 * Three source instruction must have a GRF/MRF destination register.
 * ARF NULL is not allowed.  Fix that up by allocating a temporary GRF.
 */
void
fs_visitor::fixup_3src_null_dest()
{
   foreach_block_and_inst_safe (block, fs_inst, inst, cfg) {
      if (inst->is_3src() && inst->dst.is_null()) {
         inst->dst = fs_reg(GRF, alloc.allocate(dispatch_width / 8),
                            inst->dst.type);
      }
   }
}

void
fs_visitor::allocate_registers()
{
   bool allocated_without_spills;

   static const enum instruction_scheduler_mode pre_modes[] = {
      SCHEDULE_PRE,
      SCHEDULE_PRE_NON_LIFO,
      SCHEDULE_PRE_LIFO,
   };

   /* Try each scheduling heuristic to see if it can successfully register
    * allocate without spilling.  They should be ordered by decreasing
    * performance but increasing likelihood of allocating.
    */
   for (unsigned i = 0; i < ARRAY_SIZE(pre_modes); i++) {
      schedule_instructions(pre_modes[i]);

      if (0) {
         assign_regs_trivial();
         allocated_without_spills = true;
      } else {
         allocated_without_spills = assign_regs(false);
      }
      if (allocated_without_spills)
         break;
   }

   if (!allocated_without_spills) {
      /* We assume that any spilling is worse than just dropping back to
       * SIMD8.  There's probably actually some intermediate point where
       * SIMD16 with a couple of spills is still better.
       */
      if (dispatch_width == 16) {
         fail("Failure to register allocate.  Reduce number of "
              "live scalar values to avoid this.");
      } else {
         compiler->shader_perf_log(log_data,
                                   "%s shader triggered register spilling.  "
                                   "Try reducing the number of live scalar "
                                   "values to improve performance.\n",
                                   stage_name);
      }

      /* Since we're out of heuristics, just go spill registers until we
       * get an allocation.
       */
      while (!assign_regs(true)) {
         if (failed)
            break;
      }
   }

   /* This must come after all optimization and register allocation, since
    * it inserts dead code that happens to have side effects, and it does
    * so based on the actual physical registers in use.
    */
   insert_gen4_send_dependency_workarounds();

   if (failed)
      return;

   schedule_instructions(SCHEDULE_POST);

   if (last_scratch > 0)
      prog_data->total_scratch = brw_get_scratch_size(last_scratch);
}

bool
fs_visitor::run_vs(gl_clip_plane *clip_planes)
{
   assert(stage == MESA_SHADER_VERTEX);

   setup_vs_payload();

   if (shader_time_index >= 0)
      emit_shader_time_begin();

   emit_nir_code();

   if (failed)
      return false;

   compute_clip_distance(clip_planes);

   emit_urb_writes();

   if (shader_time_index >= 0)
      emit_shader_time_end();

   calculate_cfg();

   optimize();

   assign_curb_setup();
   assign_vs_urb_setup();

   fixup_3src_null_dest();
   allocate_registers();

   return !failed;
}

bool
fs_visitor::run_fs(bool do_rep_send)
{
   brw_wm_prog_data *wm_prog_data = (brw_wm_prog_data *) this->prog_data;
   brw_wm_prog_key *wm_key = (brw_wm_prog_key *) this->key;

   assert(stage == MESA_SHADER_FRAGMENT);

   if (devinfo->gen >= 6)
      setup_payload_gen6();
   else
      setup_payload_gen4();

   if (0) {
      emit_dummy_fs();
   } else if (do_rep_send) {
      assert(dispatch_width == 16);
      emit_repclear_shader();
   } else {
      if (shader_time_index >= 0)
         emit_shader_time_begin();

      calculate_urb_setup();
      if (nir->info.inputs_read > 0) {
         if (devinfo->gen < 6)
            emit_interpolation_setup_gen4();
         else
            emit_interpolation_setup_gen6();
      }

      /* We handle discards by keeping track of the still-live pixels in f0.1.
       * Initialize it with the dispatched pixels.
       */
      if (wm_prog_data->uses_kill) {
         fs_inst *discard_init = bld.emit(FS_OPCODE_MOV_DISPATCH_TO_FLAGS);
         discard_init->flag_subreg = 1;
      }

      /* Generate FS IR for main().  (the visitor only descends into
       * functions called "main").
       */
      emit_nir_code();

      if (failed)
	 return false;

      if (wm_prog_data->uses_kill)
         bld.emit(FS_OPCODE_PLACEHOLDER_HALT);

      if (wm_key->alpha_test_func)
         emit_alpha_test();

      emit_fb_writes();

      if (shader_time_index >= 0)
         emit_shader_time_end();

      calculate_cfg();

      optimize();

      assign_curb_setup();
      assign_urb_setup();

      fixup_3src_null_dest();
      allocate_registers();

      if (failed)
         return false;
   }

   if (dispatch_width == 8)
      wm_prog_data->reg_blocks = brw_register_blocks(grf_used);
   else
      wm_prog_data->reg_blocks_16 = brw_register_blocks(grf_used);

   return !failed;
}

bool
fs_visitor::run_cs()
{
   assert(stage == MESA_SHADER_COMPUTE);

   setup_cs_payload();

   if (shader_time_index >= 0)
      emit_shader_time_begin();

   emit_nir_code();

   if (failed)
      return false;

   emit_cs_terminate();

   if (shader_time_index >= 0)
      emit_shader_time_end();

   calculate_cfg();

   optimize();

   assign_curb_setup();

   fixup_3src_null_dest();
   allocate_registers();

   if (failed)
      return false;

   return !failed;
}

/**
 * Return a bitfield where bit n is set if barycentric interpolation mode n
 * (see enum brw_wm_barycentric_interp_mode) is needed by the fragment shader.
 */
static unsigned
brw_compute_barycentric_interp_modes(const struct brw_device_info *devinfo,
                                     bool shade_model_flat,
                                     bool persample_shading,
                                     const nir_shader *shader)
{
   unsigned barycentric_interp_modes = 0;

   nir_foreach_variable(var, &shader->inputs) {
      enum glsl_interp_qualifier interp_qualifier =
         (enum glsl_interp_qualifier)var->data.interpolation;
      bool is_centroid = var->data.centroid && !persample_shading;
      bool is_sample = var->data.sample || persample_shading;
      bool is_gl_Color = (var->data.location == VARYING_SLOT_COL0) ||
                         (var->data.location == VARYING_SLOT_COL1);

      /* Ignore WPOS and FACE, because they don't require interpolation. */
      if (var->data.location == VARYING_SLOT_POS ||
          var->data.location == VARYING_SLOT_FACE)
         continue;

      /* Determine the set (or sets) of barycentric coordinates needed to
       * interpolate this variable.  Note that when
       * brw->needs_unlit_centroid_workaround is set, centroid interpolation
       * uses PIXEL interpolation for unlit pixels and CENTROID interpolation
       * for lit pixels, so we need both sets of barycentric coordinates.
       */
      if (interp_qualifier == INTERP_QUALIFIER_NOPERSPECTIVE) {
         if (is_centroid) {
            barycentric_interp_modes |=
               1 << BRW_WM_NONPERSPECTIVE_CENTROID_BARYCENTRIC;
         } else if (is_sample) {
            barycentric_interp_modes |=
               1 << BRW_WM_NONPERSPECTIVE_SAMPLE_BARYCENTRIC;
         }
         if ((!is_centroid && !is_sample) ||
             devinfo->needs_unlit_centroid_workaround) {
            barycentric_interp_modes |=
               1 << BRW_WM_NONPERSPECTIVE_PIXEL_BARYCENTRIC;
         }
      } else if (interp_qualifier == INTERP_QUALIFIER_SMOOTH ||
                 (!(shade_model_flat && is_gl_Color) &&
                  interp_qualifier == INTERP_QUALIFIER_NONE)) {
         if (is_centroid) {
            barycentric_interp_modes |=
               1 << BRW_WM_PERSPECTIVE_CENTROID_BARYCENTRIC;
         } else if (is_sample) {
            barycentric_interp_modes |=
               1 << BRW_WM_PERSPECTIVE_SAMPLE_BARYCENTRIC;
         }
         if ((!is_centroid && !is_sample) ||
             devinfo->needs_unlit_centroid_workaround) {
            barycentric_interp_modes |=
               1 << BRW_WM_PERSPECTIVE_PIXEL_BARYCENTRIC;
         }
      }
   }

   return barycentric_interp_modes;
}

static uint8_t
computed_depth_mode(const nir_shader *shader)
{
   if (shader->info.outputs_written & BITFIELD64_BIT(FRAG_RESULT_DEPTH)) {
      switch (shader->info.fs.depth_layout) {
      case FRAG_DEPTH_LAYOUT_NONE:
      case FRAG_DEPTH_LAYOUT_ANY:
         return BRW_PSCDEPTH_ON;
      case FRAG_DEPTH_LAYOUT_GREATER:
         return BRW_PSCDEPTH_ON_GE;
      case FRAG_DEPTH_LAYOUT_LESS:
         return BRW_PSCDEPTH_ON_LE;
      case FRAG_DEPTH_LAYOUT_UNCHANGED:
         return BRW_PSCDEPTH_OFF;
      }
   }
   return BRW_PSCDEPTH_OFF;
}

const unsigned *
brw_compile_fs(const struct brw_compiler *compiler, void *log_data,
               void *mem_ctx,
               const struct brw_wm_prog_key *key,
               struct brw_wm_prog_data *prog_data,
               const nir_shader *shader,
               struct gl_program *prog,
               int shader_time_index8, int shader_time_index16,
               bool use_rep_send,
               unsigned *final_assembly_size,
               char **error_str)
{
   /* key->alpha_test_func means simulating alpha testing via discards,
    * so the shader definitely kills pixels.
    */
   prog_data->uses_kill = shader->info.fs.uses_discard || key->alpha_test_func;
   prog_data->uses_omask =
      shader->info.outputs_written & BITFIELD64_BIT(FRAG_RESULT_SAMPLE_MASK);
   prog_data->computed_depth_mode = computed_depth_mode(shader);
   prog_data->computed_stencil =
      shader->info.outputs_written & BITFIELD64_BIT(FRAG_RESULT_STENCIL);

   prog_data->early_fragment_tests = shader->info.fs.early_fragment_tests;

   prog_data->barycentric_interp_modes =
      brw_compute_barycentric_interp_modes(compiler->devinfo,
                                           key->flat_shade,
                                           key->persample_shading,
                                           shader);

   fs_visitor v(compiler, log_data, mem_ctx, key,
                &prog_data->base, prog, shader, 8,
                shader_time_index8);
   if (!v.run_fs(false /* do_rep_send */)) {
      if (error_str)
         *error_str = ralloc_strdup(mem_ctx, v.fail_msg);

      return NULL;
   }

   cfg_t *simd16_cfg = NULL;
   fs_visitor v2(compiler, log_data, mem_ctx, key,
                 &prog_data->base, prog, shader, 16,
                 shader_time_index16);
   if (likely(!(INTEL_DEBUG & DEBUG_NO16) || use_rep_send)) {
      if (!v.simd16_unsupported) {
         /* Try a SIMD16 compile */
         v2.import_uniforms(&v);
         if (!v2.run_fs(use_rep_send)) {
            compiler->shader_perf_log(log_data,
                                      "SIMD16 shader failed to compile: %s",
                                      v2.fail_msg);
         } else {
            simd16_cfg = v2.cfg;
         }
      }
   }

   cfg_t *simd8_cfg;
   int no_simd8 = (INTEL_DEBUG & DEBUG_NO8) || use_rep_send;
   if ((no_simd8 || compiler->devinfo->gen < 5) && simd16_cfg) {
      simd8_cfg = NULL;
      prog_data->no_8 = true;
   } else {
      simd8_cfg = v.cfg;
      prog_data->no_8 = false;
   }

   fs_generator g(compiler, log_data, mem_ctx, (void *) key, &prog_data->base,
                  v.promoted_constants, v.runtime_check_aads_emit, "FS");

   if (unlikely(INTEL_DEBUG & DEBUG_WM)) {
      g.enable_debug(ralloc_asprintf(mem_ctx, "%s fragment shader %s",
                                     shader->info.label ? shader->info.label :
                                                          "unnamed",
                                     shader->info.name));
   }

   if (simd8_cfg)
      g.generate_code(simd8_cfg, 8);
   if (simd16_cfg)
      prog_data->prog_offset_16 = g.generate_code(simd16_cfg, 16);

   return g.get_assembly(final_assembly_size);
}

void
brw_cs_fill_local_id_payload(const struct brw_cs_prog_data *prog_data,
                             void *buffer, uint32_t threads, uint32_t stride)
{
   if (prog_data->local_invocation_id_regs == 0)
      return;

   /* 'stride' should be an integer number of registers, that is, a multiple
    * of 32 bytes.
    */
   assert(stride % 32 == 0);

   unsigned x = 0, y = 0, z = 0;
   for (unsigned t = 0; t < threads; t++) {
      uint32_t *param = (uint32_t *) buffer + stride * t / 4;

      for (unsigned i = 0; i < prog_data->simd_size; i++) {
         param[0 * prog_data->simd_size + i] = x;
         param[1 * prog_data->simd_size + i] = y;
         param[2 * prog_data->simd_size + i] = z;

         x++;
         if (x == prog_data->local_size[0]) {
            x = 0;
            y++;
            if (y == prog_data->local_size[1]) {
               y = 0;
               z++;
               if (z == prog_data->local_size[2])
                  z = 0;
            }
         }
      }
   }
}

fs_reg *
fs_visitor::emit_cs_local_invocation_id_setup()
{
   assert(stage == MESA_SHADER_COMPUTE);

   fs_reg *reg = new(this->mem_ctx) fs_reg(vgrf(glsl_type::uvec3_type));

   struct brw_reg src =
      brw_vec8_grf(payload.local_invocation_id_reg, 0);
   src = retype(src, BRW_REGISTER_TYPE_UD);
   bld.MOV(*reg, src);
   src.nr += dispatch_width / 8;
   bld.MOV(offset(*reg, bld, 1), src);
   src.nr += dispatch_width / 8;
   bld.MOV(offset(*reg, bld, 2), src);

   return reg;
}

fs_reg *
fs_visitor::emit_cs_work_group_id_setup()
{
   assert(stage == MESA_SHADER_COMPUTE);

   fs_reg *reg = new(this->mem_ctx) fs_reg(vgrf(glsl_type::uvec3_type));

   struct brw_reg r0_1(retype(brw_vec1_grf(0, 1), BRW_REGISTER_TYPE_UD));
   struct brw_reg r0_6(retype(brw_vec1_grf(0, 6), BRW_REGISTER_TYPE_UD));
   struct brw_reg r0_7(retype(brw_vec1_grf(0, 7), BRW_REGISTER_TYPE_UD));

   bld.MOV(*reg, r0_1);
   bld.MOV(offset(*reg, bld, 1), r0_6);
   bld.MOV(offset(*reg, bld, 2), r0_7);

   return reg;
}

const unsigned *
brw_compile_cs(const struct brw_compiler *compiler, void *log_data,
               void *mem_ctx,
               const struct brw_cs_prog_key *key,
               struct brw_cs_prog_data *prog_data,
               const nir_shader *shader,
               int shader_time_index,
               unsigned *final_assembly_size,
               char **error_str)
{
   prog_data->local_size[0] = shader->info.cs.local_size[0];
   prog_data->local_size[1] = shader->info.cs.local_size[1];
   prog_data->local_size[2] = shader->info.cs.local_size[2];
   unsigned local_workgroup_size =
      shader->info.cs.local_size[0] * shader->info.cs.local_size[1] *
      shader->info.cs.local_size[2];

   unsigned max_cs_threads = compiler->devinfo->max_cs_threads;

   cfg_t *cfg = NULL;
   const char *fail_msg = NULL;

   /* Now the main event: Visit the shader IR and generate our CS IR for it.
    */
   fs_visitor v8(compiler, log_data, mem_ctx, key, &prog_data->base,
                 NULL, /* Never used in core profile */
                 shader, 8, shader_time_index);
   if (!v8.run_cs()) {
      fail_msg = v8.fail_msg;
   } else if (local_workgroup_size <= 8 * max_cs_threads) {
      cfg = v8.cfg;
      prog_data->simd_size = 8;
   }

   fs_visitor v16(compiler, log_data, mem_ctx, key, &prog_data->base,
                 NULL, /* Never used in core profile */
                 shader, 16, shader_time_index);
   if (likely(!(INTEL_DEBUG & DEBUG_NO16)) &&
       !fail_msg && !v8.simd16_unsupported &&
       local_workgroup_size <= 16 * max_cs_threads) {
      /* Try a SIMD16 compile */
      v16.import_uniforms(&v8);
      if (!v16.run_cs()) {
         compiler->shader_perf_log(log_data,
                                   "SIMD16 shader failed to compile: %s",
                                   v16.fail_msg);
         if (!cfg) {
            fail_msg =
               "Couldn't generate SIMD16 program and not "
               "enough threads for SIMD8";
         }
      } else {
         cfg = v16.cfg;
         prog_data->simd_size = 16;
      }
   }

   if (unlikely(cfg == NULL)) {
      assert(fail_msg);
      if (error_str)
         *error_str = ralloc_strdup(mem_ctx, fail_msg);

      return NULL;
   }

   fs_generator g(compiler, log_data, mem_ctx, (void*) key, &prog_data->base,
                  v8.promoted_constants, v8.runtime_check_aads_emit, "CS");
   if (INTEL_DEBUG & DEBUG_CS) {
      char *name = ralloc_asprintf(mem_ctx, "%s compute shader %s",
                                   shader->info.label ? shader->info.label :
                                                        "unnamed",
                                   shader->info.name);
      g.enable_debug(name);
   }

   g.generate_code(cfg, prog_data->simd_size);

   return g.get_assembly(final_assembly_size);
}<|MERGE_RESOLUTION|>--- conflicted
+++ resolved
@@ -2646,10 +2646,10 @@
    int color_mrf = base_mrf + 2;
    fs_inst *mov;
 
-<<<<<<< HEAD
    if (uniforms == 1) {
-      mov = bld.exec_all().MOV(vec4(brw_message_reg(color_mrf)),
-                               fs_reg(UNIFORM, 0, BRW_REGISTER_TYPE_F));
+      mov = bld.exec_all().group(4, 0)
+               .MOV(brw_message_reg(color_mrf),
+                    fs_reg(UNIFORM, 0, BRW_REGISTER_TYPE_F));
    } else {
       struct brw_reg reg =
          brw_reg(BRW_GENERAL_REGISTER_FILE,
@@ -2658,14 +2658,9 @@
                  BRW_WIDTH_2,
                  BRW_HORIZONTAL_STRIDE_4, BRW_SWIZZLE_XYZW, WRITEMASK_XYZW);
 
-      mov = bld.exec_all().MOV(vec4(brw_message_reg(color_mrf)),
-                               fs_reg(reg));
-   }
-=======
-   fs_inst *mov = bld.exec_all().group(4, 0)
-                     .MOV(brw_message_reg(color_mrf),
-                          fs_reg(UNIFORM, 0, BRW_REGISTER_TYPE_F));
->>>>>>> 5d4b019d
+      mov = bld.exec_all().group(4, 0)
+               .MOV(vec4(brw_message_reg(color_mrf)), fs_reg(reg));
+   }
 
    fs_inst *write;
    if (key->nr_color_regions == 1) {
