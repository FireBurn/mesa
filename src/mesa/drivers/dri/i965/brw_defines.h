--- conflicted
+++ resolved
@@ -860,17 +860,9 @@
 #define R02_PRIM_END    0x1
 #define R02_PRIM_START  0x2
 
-<<<<<<< HEAD
-#define BRW_IS_IGD_GM(brw)              ((brw)->intel.intelScreen->deviceID == PCI_CHIP_IGD_GM)
-#define BRW_IS_G4X(brw)                 (((brw)->intel.intelScreen->deviceID == PCI_CHIP_IGD_E_G) || \
-                                         ((brw)->intel.intelScreen->deviceID == PCI_CHIP_G45_G) || \
-                                         ((brw)->intel.intelScreen->deviceID == PCI_CHIP_Q45_G))
-#define BRW_IS_IGD(brw)			(BRW_IS_IGD_GM(brw) || BRW_IS_G4X(brw))
-=======
 #include "intel_chipset.h"
 
 #define BRW_IS_IGD(brw)     (IS_IGD((brw)->intel.intelScreen->deviceID))
->>>>>>> d3f7b463
 #define CMD_PIPELINE_SELECT(brw)       ((BRW_IS_IGD(brw)) ? CMD_PIPELINE_SELECT_IGD : CMD_PIPELINE_SELECT_965)
 #define CMD_VF_STATISTICS(brw)         ((BRW_IS_IGD(brw)) ? CMD_VF_STATISTICS_IGD : CMD_VF_STATISTICS_965)
 #define URB_SIZES(brw)                 ((BRW_IS_IGD(brw)) ? 384 : 256)  /* 512 bit unit */
