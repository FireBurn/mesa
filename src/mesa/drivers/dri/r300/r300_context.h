--- conflicted
+++ resolved
@@ -474,17 +474,10 @@
 	struct r300_state_atom vap_cntl_status;
 	struct r300_state_atom vir[2];	/* vap input route (2150/21E0) */
 	struct r300_state_atom vic;	/* vap input control (2180) */
-<<<<<<< HEAD
-	struct r300_state_atom unk21DC;	/* (21DC) */
-	struct r300_state_atom vap_clip_cntl;
-	struct r300_state_atom unk2220;	/* (2220) */
-	struct r300_state_atom unk2288;	/* (2288) */
-=======
 	struct r300_state_atom vap_psc_sgn_norm_cntl; /* Programmable Stream Control Signed Normalize Control (21DC) */
 	struct r300_state_atom vap_clip_cntl;
 	struct r300_state_atom vap_clip;
 	struct r300_state_atom vap_pvs_vtx_timeout_reg;	/* Vertex timeout register (2288) */
->>>>>>> d3f7b463
 	struct r300_state_atom pvs;	/* pvs_cntl (22D0) */
 	struct r300_state_atom gb_enable;	/* (4008) */
 	struct r300_state_atom gb_misc;	/* Multisampling position shifts ? (4010) */
