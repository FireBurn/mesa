/*
Copyright (C) The Weather Channel, Inc.  2002.
Copyright (C) 2004 Nicolai Haehnle.
All Rights Reserved.

The Weather Channel (TM) funded Tungsten Graphics to develop the
initial release of the Radeon 8500 driver under the XFree86 license.
This notice must be preserved.

Permission is hereby granted, free of charge, to any person obtaining
a copy of this software and associated documentation files (the
"Software"), to deal in the Software without restriction, including
without limitation the rights to use, copy, modify, merge, publish,
distribute, sublicense, and/or sell copies of the Software, and to
permit persons to whom the Software is furnished to do so, subject to
the following conditions:

The above copyright notice and this permission notice (including the
next paragraph) shall be included in all copies or substantial
portions of the Software.

THE SOFTWARE IS PROVIDED "AS IS", WITHOUT WARRANTY OF ANY KIND,
EXPRESS OR IMPLIED, INCLUDING BUT NOT LIMITED TO THE WARRANTIES OF
MERCHANTABILITY, FITNESS FOR A PARTICULAR PURPOSE AND NONINFRINGEMENT.
IN NO EVENT SHALL THE COPYRIGHT OWNER(S) AND/OR ITS SUPPLIERS BE
LIABLE FOR ANY CLAIM, DAMAGES OR OTHER LIABILITY, WHETHER IN AN ACTION
OF CONTRACT, TORT OR OTHERWISE, ARISING FROM, OUT OF OR IN CONNECTION
WITH THE SOFTWARE OR THE USE OR OTHER DEALINGS IN THE SOFTWARE.

**************************************************************************/

/**
 * \file
 *
 * \author Nicolai Haehnle <prefect_@gmx.net>
 */

#include "glheader.h"
#include "state.h"
#include "imports.h"
#include "enums.h"
#include "macros.h"
#include "context.h"
#include "dd.h"
#include "simple_list.h"

#include "api_arrayelt.h"
#include "swrast/swrast.h"
#include "swrast_setup/swrast_setup.h"
#include "shader/prog_parameter.h"
#include "shader/prog_statevars.h"
#include "vbo/vbo.h"
#include "tnl/tnl.h"
#include "texformat.h"

#include "radeon_ioctl.h"
#include "radeon_state.h"
#include "r300_context.h"
#include "r300_ioctl.h"
#include "r300_state.h"
#include "r300_reg.h"
#include "r300_emit.h"
#include "r300_tex.h"

#include "drirenderbuffer.h"

extern int future_hw_tcl_on;
extern void _tnl_UpdateFixedFunctionProgram(GLcontext * ctx);

static void r300BlendColor(GLcontext * ctx, const GLfloat cf[4])
{
	GLubyte color[4];
	r300ContextPtr rmesa = R300_CONTEXT(ctx);

	R300_STATECHANGE(rmesa, blend_color);

	CLAMPED_FLOAT_TO_UBYTE(color[0], cf[0]);
	CLAMPED_FLOAT_TO_UBYTE(color[1], cf[1]);
	CLAMPED_FLOAT_TO_UBYTE(color[2], cf[2]);
	CLAMPED_FLOAT_TO_UBYTE(color[3], cf[3]);

	rmesa->hw.blend_color.cmd[1] = PACK_COLOR_8888(color[3], color[0],
						       color[1], color[2]);
	rmesa->hw.blend_color.cmd[2] = 0;
	rmesa->hw.blend_color.cmd[3] = 0;
}

/**
 * Calculate the hardware blend factor setting.  This same function is used
 * for source and destination of both alpha and RGB.
 *
 * \returns
 * The hardware register value for the specified blend factor.  This value
 * will need to be shifted into the correct position for either source or
 * destination factor.
 *
 * \todo
 * Since the two cases where source and destination are handled differently
 * are essentially error cases, they should never happen.  Determine if these
 * cases can be removed.
 */
static int blend_factor(GLenum factor, GLboolean is_src)
{
	switch (factor) {
	case GL_ZERO:
		return R300_BLEND_GL_ZERO;
		break;
	case GL_ONE:
		return R300_BLEND_GL_ONE;
		break;
	case GL_DST_COLOR:
		return R300_BLEND_GL_DST_COLOR;
		break;
	case GL_ONE_MINUS_DST_COLOR:
		return R300_BLEND_GL_ONE_MINUS_DST_COLOR;
		break;
	case GL_SRC_COLOR:
		return R300_BLEND_GL_SRC_COLOR;
		break;
	case GL_ONE_MINUS_SRC_COLOR:
		return R300_BLEND_GL_ONE_MINUS_SRC_COLOR;
		break;
	case GL_SRC_ALPHA:
		return R300_BLEND_GL_SRC_ALPHA;
		break;
	case GL_ONE_MINUS_SRC_ALPHA:
		return R300_BLEND_GL_ONE_MINUS_SRC_ALPHA;
		break;
	case GL_DST_ALPHA:
		return R300_BLEND_GL_DST_ALPHA;
		break;
	case GL_ONE_MINUS_DST_ALPHA:
		return R300_BLEND_GL_ONE_MINUS_DST_ALPHA;
		break;
	case GL_SRC_ALPHA_SATURATE:
		return (is_src) ? R300_BLEND_GL_SRC_ALPHA_SATURATE :
		    R300_BLEND_GL_ZERO;
		break;
	case GL_CONSTANT_COLOR:
		return R300_BLEND_GL_CONST_COLOR;
		break;
	case GL_ONE_MINUS_CONSTANT_COLOR:
		return R300_BLEND_GL_ONE_MINUS_CONST_COLOR;
		break;
	case GL_CONSTANT_ALPHA:
		return R300_BLEND_GL_CONST_ALPHA;
		break;
	case GL_ONE_MINUS_CONSTANT_ALPHA:
		return R300_BLEND_GL_ONE_MINUS_CONST_ALPHA;
		break;
	default:
		fprintf(stderr, "unknown blend factor %x\n", factor);
		return (is_src) ? R300_BLEND_GL_ONE : R300_BLEND_GL_ZERO;
		break;
	}
}

/**
 * Sets both the blend equation and the blend function.
 * This is done in a single
 * function because some blend equations (i.e., \c GL_MIN and \c GL_MAX)
 * change the interpretation of the blend function.
 * Also, make sure that blend function and blend equation are set to their
 * default value if color blending is not enabled, since at least blend
 * equations GL_MIN and GL_FUNC_REVERSE_SUBTRACT will cause wrong results
 * otherwise for unknown reasons.
 */

/* helper function */
static void r300SetBlendCntl(r300ContextPtr r300, int func, int eqn,
			     int cbits, int funcA, int eqnA)
{
	GLuint new_ablend, new_cblend;

#if 0
	fprintf(stderr,
		"eqnA=%08x funcA=%08x eqn=%08x func=%08x cbits=%08x\n",
		eqnA, funcA, eqn, func, cbits);
#endif
	new_ablend = eqnA | funcA;
	new_cblend = eqn | func;

	/* Some blend factor combinations don't seem to work when the
	 * BLEND_NO_SEPARATE bit is set.
	 *
	 * Especially problematic candidates are the ONE_MINUS_* flags,
	 * but I can't see a real pattern.
	 */
#if 0
	if (new_ablend == new_cblend) {
		new_cblend |= R300_DISCARD_SRC_PIXELS_SRC_ALPHA_0;
	}
#endif
	new_cblend |= cbits;

	if ((new_ablend != r300->hw.bld.cmd[R300_BLD_ABLEND]) ||
	    (new_cblend != r300->hw.bld.cmd[R300_BLD_CBLEND])) {
		R300_STATECHANGE(r300, bld);
		r300->hw.bld.cmd[R300_BLD_ABLEND] = new_ablend;
		r300->hw.bld.cmd[R300_BLD_CBLEND] = new_cblend;
	}
}

static void r300SetBlendState(GLcontext * ctx)
{
	r300ContextPtr r300 = R300_CONTEXT(ctx);
	int func = (R300_BLEND_GL_ONE << R300_SRC_BLEND_SHIFT) |
	    (R300_BLEND_GL_ZERO << R300_DST_BLEND_SHIFT);
	int eqn = R300_COMB_FCN_ADD_CLAMP;
	int funcA = (R300_BLEND_GL_ONE << R300_SRC_BLEND_SHIFT) |
	    (R300_BLEND_GL_ZERO << R300_DST_BLEND_SHIFT);
	int eqnA = R300_COMB_FCN_ADD_CLAMP;

	if (RGBA_LOGICOP_ENABLED(ctx) || !ctx->Color.BlendEnabled) {
		r300SetBlendCntl(r300, func, eqn, 0, func, eqn);
		return;
	}

	func =
	    (blend_factor(ctx->Color.BlendSrcRGB, GL_TRUE) <<
	     R300_SRC_BLEND_SHIFT) | (blend_factor(ctx->Color.BlendDstRGB,
						   GL_FALSE) <<
				      R300_DST_BLEND_SHIFT);

	switch (ctx->Color.BlendEquationRGB) {
	case GL_FUNC_ADD:
		eqn = R300_COMB_FCN_ADD_CLAMP;
		break;

	case GL_FUNC_SUBTRACT:
		eqn = R300_COMB_FCN_SUB_CLAMP;
		break;

	case GL_FUNC_REVERSE_SUBTRACT:
		eqn = R300_COMB_FCN_RSUB_CLAMP;
		break;

	case GL_MIN:
		eqn = R300_COMB_FCN_MIN;
		func = (R300_BLEND_GL_ONE << R300_SRC_BLEND_SHIFT) |
		    (R300_BLEND_GL_ONE << R300_DST_BLEND_SHIFT);
		break;

	case GL_MAX:
		eqn = R300_COMB_FCN_MAX;
		func = (R300_BLEND_GL_ONE << R300_SRC_BLEND_SHIFT) |
		    (R300_BLEND_GL_ONE << R300_DST_BLEND_SHIFT);
		break;

	default:
		fprintf(stderr,
			"[%s:%u] Invalid RGB blend equation (0x%04x).\n",
			__FUNCTION__, __LINE__, ctx->Color.BlendEquationRGB);
		return;
	}

	funcA =
	    (blend_factor(ctx->Color.BlendSrcA, GL_TRUE) <<
	     R300_SRC_BLEND_SHIFT) | (blend_factor(ctx->Color.BlendDstA,
						   GL_FALSE) <<
				      R300_DST_BLEND_SHIFT);

	switch (ctx->Color.BlendEquationA) {
	case GL_FUNC_ADD:
		eqnA = R300_COMB_FCN_ADD_CLAMP;
		break;

	case GL_FUNC_SUBTRACT:
		eqnA = R300_COMB_FCN_SUB_CLAMP;
		break;

	case GL_FUNC_REVERSE_SUBTRACT:
		eqnA = R300_COMB_FCN_RSUB_CLAMP;
		break;

	case GL_MIN:
		eqnA = R300_COMB_FCN_MIN;
		funcA = (R300_BLEND_GL_ONE << R300_SRC_BLEND_SHIFT) |
		    (R300_BLEND_GL_ONE << R300_DST_BLEND_SHIFT);
		break;

	case GL_MAX:
		eqnA = R300_COMB_FCN_MAX;
		funcA = (R300_BLEND_GL_ONE << R300_SRC_BLEND_SHIFT) |
		    (R300_BLEND_GL_ONE << R300_DST_BLEND_SHIFT);
		break;

	default:
		fprintf(stderr,
			"[%s:%u] Invalid A blend equation (0x%04x).\n",
			__FUNCTION__, __LINE__, ctx->Color.BlendEquationA);
		return;
	}

	r300SetBlendCntl(r300,
			 func, eqn,
			 (R300_SEPARATE_ALPHA_ENABLE |
			  R300_READ_ENABLE |
			  R300_ALPHA_BLEND_ENABLE), funcA, eqnA);
}

static void r300BlendEquationSeparate(GLcontext * ctx,
				      GLenum modeRGB, GLenum modeA)
{
	r300SetBlendState(ctx);
}

static void r300BlendFuncSeparate(GLcontext * ctx,
				  GLenum sfactorRGB, GLenum dfactorRGB,
				  GLenum sfactorA, GLenum dfactorA)
{
	r300SetBlendState(ctx);
}

static void r300ClipPlane( GLcontext *ctx, GLenum plane, const GLfloat *eq )
{
	r300ContextPtr rmesa = R300_CONTEXT(ctx);
	GLint p;
	GLint *ip;

	/* no VAP UCP on non-TCL chipsets */
	if (!(rmesa->radeon.radeonScreen->chip_flags & RADEON_CHIPSET_TCL))
			return;

	p = (GLint) plane - (GLint) GL_CLIP_PLANE0;
	ip = (GLint *)ctx->Transform._ClipUserPlane[p];

	R300_STATECHANGE( rmesa, vpucp[p] );
	rmesa->hw.vpucp[p].cmd[R300_VPUCP_X] = ip[0];
	rmesa->hw.vpucp[p].cmd[R300_VPUCP_Y] = ip[1];
	rmesa->hw.vpucp[p].cmd[R300_VPUCP_Z] = ip[2];
	rmesa->hw.vpucp[p].cmd[R300_VPUCP_W] = ip[3];
}

static void r300SetClipPlaneState(GLcontext * ctx, GLenum cap, GLboolean state)
{
	r300ContextPtr r300 = R300_CONTEXT(ctx);
	GLuint p;

	/* no VAP UCP on non-TCL chipsets */
	if (!(r300->radeon.radeonScreen->chip_flags & RADEON_CHIPSET_TCL))
		return;

	p = cap - GL_CLIP_PLANE0;
	R300_STATECHANGE(r300, vap_clip_cntl);
	if (state) {
		r300->hw.vap_clip_cntl.cmd[1] |= (R300_VAP_UCP_ENABLE_0 << p);
		r300ClipPlane(ctx, cap, NULL);
	} else {
		r300->hw.vap_clip_cntl.cmd[1] &= ~(R300_VAP_UCP_ENABLE_0 << p);
	}
}

/**
 * Update our tracked culling state based on Mesa's state.
 */
static void r300UpdateCulling(GLcontext * ctx)
{
	r300ContextPtr r300 = R300_CONTEXT(ctx);
	uint32_t val = 0;

	if (ctx->Polygon.CullFlag) {
		switch (ctx->Polygon.CullFaceMode) {
		case GL_FRONT:
			val = R300_CULL_FRONT;
			break;
		case GL_BACK:
			val = R300_CULL_BACK;
			break;
		case GL_FRONT_AND_BACK:
			val = R300_CULL_FRONT | R300_CULL_BACK;
			break;
		default:
			break;
		}
	}

	switch (ctx->Polygon.FrontFace) {
	case GL_CW:
		val |= R300_FRONT_FACE_CW;
		break;
	case GL_CCW:
		val |= R300_FRONT_FACE_CCW;
		break;
	default:
		break;
	}

	R300_STATECHANGE(r300, cul);
	r300->hw.cul.cmd[R300_CUL_CULL] = val;
}

static void r300SetPolygonOffsetState(GLcontext * ctx, GLboolean state)
{
	r300ContextPtr r300 = R300_CONTEXT(ctx);

	R300_STATECHANGE(r300, occlusion_cntl);
	if (state) {
		r300->hw.occlusion_cntl.cmd[1] |= (3 << 0);
	} else {
		r300->hw.occlusion_cntl.cmd[1] &= ~(3 << 0);
	}
}

static void r300SetEarlyZState(GLcontext * ctx)
{
	/* updates register R300_RB3D_EARLY_Z (0x4F14)
	   if depth test is not enabled it should be R300_EARLY_Z_DISABLE
	   if depth is enabled and alpha not it should be R300_EARLY_Z_ENABLE
	   if depth and alpha is enabled it should be R300_EARLY_Z_DISABLE
	 */
	r300ContextPtr r300 = R300_CONTEXT(ctx);

	R300_STATECHANGE(r300, zstencil_format);
	switch (ctx->Visual.depthBits) {
	case 16:
		r300->hw.zstencil_format.cmd[1] = R300_DEPTHFORMAT_16BIT_INT_Z;
		break;
	case 24:
		r300->hw.zstencil_format.cmd[1] = R300_DEPTHFORMAT_24BIT_INT_Z_8BIT_STENCIL;
		break;
	default:
		fprintf(stderr, "Error: Unsupported depth %d... exiting\n", ctx->Visual.depthBits);
		_mesa_exit(-1);
	}

	if (ctx->Color.AlphaEnabled && ctx->Color.AlphaFunc != GL_ALWAYS)
		/* disable early Z */
		r300->hw.zstencil_format.cmd[2] = R300_ZTOP_DISABLE;
	else {
		if (ctx->Depth.Test && ctx->Depth.Func != GL_NEVER)
			/* enable early Z */
			r300->hw.zstencil_format.cmd[2] = R300_ZTOP_ENABLE;
		else
			/* disable early Z */
			r300->hw.zstencil_format.cmd[2] = R300_ZTOP_DISABLE;
	}

	r300->hw.zstencil_format.cmd[3] = 0x00000003;
	r300->hw.zstencil_format.cmd[4] = 0x00000000;
}

static void r300SetAlphaState(GLcontext * ctx)
{
	r300ContextPtr r300 = R300_CONTEXT(ctx);
	GLubyte refByte;
	uint32_t pp_misc = 0x0;
	GLboolean really_enabled = ctx->Color.AlphaEnabled;

	CLAMPED_FLOAT_TO_UBYTE(refByte, ctx->Color.AlphaRef);

	switch (ctx->Color.AlphaFunc) {
	case GL_NEVER:
		pp_misc |= R300_FG_ALPHA_FUNC_NEVER;
		break;
	case GL_LESS:
		pp_misc |= R300_FG_ALPHA_FUNC_LESS;
		break;
	case GL_EQUAL:
		pp_misc |= R300_FG_ALPHA_FUNC_EQUAL;
		break;
	case GL_LEQUAL:
		pp_misc |= R300_FG_ALPHA_FUNC_LE;
		break;
	case GL_GREATER:
		pp_misc |= R300_FG_ALPHA_FUNC_GREATER;
		break;
	case GL_NOTEQUAL:
		pp_misc |= R300_FG_ALPHA_FUNC_NOTEQUAL;
		break;
	case GL_GEQUAL:
		pp_misc |= R300_FG_ALPHA_FUNC_GE;
		break;
	case GL_ALWAYS:
		/*pp_misc |= FG_ALPHA_FUNC_ALWAYS; */
		really_enabled = GL_FALSE;
		break;
	}

	if (really_enabled) {
		pp_misc |= R300_FG_ALPHA_FUNC_ENABLE;
		pp_misc |= (refByte & R300_FG_ALPHA_FUNC_VAL_MASK);
	} else {
		pp_misc = 0x0;
	}

	R300_STATECHANGE(r300, at);
	r300->hw.at.cmd[R300_AT_ALPHA_TEST] = pp_misc;
	r300->hw.at.cmd[R300_AT_UNKNOWN] = 0;

	r300SetEarlyZState(ctx);
}

static void r300AlphaFunc(GLcontext * ctx, GLenum func, GLfloat ref)
{
	(void)func;
	(void)ref;
	r300SetAlphaState(ctx);
}

static int translate_func(int func)
{
	switch (func) {
	case GL_NEVER:
		return R300_ZS_NEVER;
	case GL_LESS:
		return R300_ZS_LESS;
	case GL_EQUAL:
		return R300_ZS_EQUAL;
	case GL_LEQUAL:
		return R300_ZS_LEQUAL;
	case GL_GREATER:
		return R300_ZS_GREATER;
	case GL_NOTEQUAL:
		return R300_ZS_NOTEQUAL;
	case GL_GEQUAL:
		return R300_ZS_GEQUAL;
	case GL_ALWAYS:
		return R300_ZS_ALWAYS;
	}
	return 0;
}

static void r300SetDepthState(GLcontext * ctx)
{
	r300ContextPtr r300 = R300_CONTEXT(ctx);

	R300_STATECHANGE(r300, zs);
	r300->hw.zs.cmd[R300_ZS_CNTL_0] &= R300_STENCIL_ENABLE; // XXX
	r300->hw.zs.cmd[R300_ZS_CNTL_1] &=
	    ~(R300_ZS_MASK << R300_Z_FUNC_SHIFT);

	if (ctx->Depth.Test && ctx->Depth.Func != GL_NEVER) {
		if (ctx->Depth.Mask)
			r300->hw.zs.cmd[R300_ZS_CNTL_0] |=
			    R300_Z_ENABLE | R300_Z_WRITE_ENABLE | R300_STENCIL_FRONT_BACK; // XXX
		else
		    r300->hw.zs.cmd[R300_ZS_CNTL_0] |= R300_Z_ENABLE | R300_STENCIL_FRONT_BACK; // XXX

		r300->hw.zs.cmd[R300_ZS_CNTL_1] |=
		    translate_func(ctx->Depth.
				   Func) << R300_Z_FUNC_SHIFT;
	} else {
	    r300->hw.zs.cmd[R300_ZS_CNTL_0] |= R300_STENCIL_FRONT_BACK; // XXX
		r300->hw.zs.cmd[R300_ZS_CNTL_1] |=
		    translate_func(GL_NEVER) << R300_Z_FUNC_SHIFT;
	}

	r300SetEarlyZState(ctx);
}

static void r300SetStencilState(GLcontext * ctx, GLboolean state)
{
	r300ContextPtr r300 = R300_CONTEXT(ctx);

	if (r300->state.stencil.hw_stencil) {
		R300_STATECHANGE(r300, zs);
		if (state) {
			r300->hw.zs.cmd[R300_ZS_CNTL_0] |=
			    R300_STENCIL_ENABLE;
		} else {
			r300->hw.zs.cmd[R300_ZS_CNTL_0] &=
			    ~R300_STENCIL_ENABLE;
		}
	} else {
#if R200_MERGED
		FALLBACK(&r300->radeon, RADEON_FALLBACK_STENCIL, state);
#endif
	}
}

static void r300UpdatePolygonMode(GLcontext * ctx)
{
	r300ContextPtr r300 = R300_CONTEXT(ctx);
	uint32_t hw_mode = R300_GA_POLY_MODE_DISABLE;

	/* Only do something if a polygon mode is wanted, default is GL_FILL */
	if (ctx->Polygon.FrontMode != GL_FILL ||
	    ctx->Polygon.BackMode != GL_FILL) {
		GLenum f, b;

		/* Handle GL_CW (clock wise and GL_CCW (counter clock wise)
		 * correctly by selecting the correct front and back face
		 */
		if (ctx->Polygon.FrontFace == GL_CCW) {
			f = ctx->Polygon.FrontMode;
			b = ctx->Polygon.BackMode;
		} else {
			f = ctx->Polygon.BackMode;
			b = ctx->Polygon.FrontMode;
		}

		/* Enable polygon mode */
		hw_mode |= R300_GA_POLY_MODE_DUAL;

		switch (f) {
		case GL_LINE:
			hw_mode |= R300_GA_POLY_MODE_FRONT_PTYPE_LINE;
			break;
		case GL_POINT:
			hw_mode |= R300_GA_POLY_MODE_FRONT_PTYPE_POINT;
			break;
		case GL_FILL:
			hw_mode |= R300_GA_POLY_MODE_FRONT_PTYPE_TRI;
			break;
		}

		switch (b) {
		case GL_LINE:
			hw_mode |= R300_GA_POLY_MODE_BACK_PTYPE_LINE;
			break;
		case GL_POINT:
			hw_mode |= R300_GA_POLY_MODE_BACK_PTYPE_POINT;
			break;
		case GL_FILL:
			hw_mode |= R300_GA_POLY_MODE_BACK_PTYPE_TRI;
			break;
		}
	}

	if (r300->hw.polygon_mode.cmd[1] != hw_mode) {
		R300_STATECHANGE(r300, polygon_mode);
		r300->hw.polygon_mode.cmd[1] = hw_mode;
	}

	r300->hw.polygon_mode.cmd[2] = 0x00000001;
	r300->hw.polygon_mode.cmd[3] = 0x00000000;
}

/**
 * Change the culling mode.
 *
 * \note Mesa already filters redundant calls to this function.
 */
static void r300CullFace(GLcontext * ctx, GLenum mode)
{
	(void)mode;

	r300UpdateCulling(ctx);
}

/**
 * Change the polygon orientation.
 *
 * \note Mesa already filters redundant calls to this function.
 */
static void r300FrontFace(GLcontext * ctx, GLenum mode)
{
	(void)mode;

	r300UpdateCulling(ctx);
	r300UpdatePolygonMode(ctx);
}

/**
 * Change the depth testing function.
 *
 * \note Mesa already filters redundant calls to this function.
 */
static void r300DepthFunc(GLcontext * ctx, GLenum func)
{
	(void)func;
	r300SetDepthState(ctx);
}

/**
 * Enable/Disable depth writing.
 *
 * \note Mesa already filters redundant calls to this function.
 */
static void r300DepthMask(GLcontext * ctx, GLboolean mask)
{
	(void)mask;
	r300SetDepthState(ctx);
}

/**
 * Handle glColorMask()
 */
static void r300ColorMask(GLcontext * ctx,
			  GLboolean r, GLboolean g, GLboolean b, GLboolean a)
{
	r300ContextPtr r300 = R300_CONTEXT(ctx);
	int mask = (r ? RB3D_COLOR_CHANNEL_MASK_RED_MASK0 : 0) |
	    (g ? RB3D_COLOR_CHANNEL_MASK_GREEN_MASK0 : 0) |
	    (b ? RB3D_COLOR_CHANNEL_MASK_BLUE_MASK0 : 0) |
	    (a ? RB3D_COLOR_CHANNEL_MASK_ALPHA_MASK0 : 0);

	if (mask != r300->hw.cmk.cmd[R300_CMK_COLORMASK]) {
		R300_STATECHANGE(r300, cmk);
		r300->hw.cmk.cmd[R300_CMK_COLORMASK] = mask;
	}
}

/* =============================================================
 * Fog
 */
static void r300Fogfv(GLcontext * ctx, GLenum pname, const GLfloat * param)
{
	r300ContextPtr r300 = R300_CONTEXT(ctx);
	union {
		int i;
		float f;
	} fogScale, fogStart;

	(void)param;

	fogScale.i = r300->hw.fogp.cmd[R300_FOGP_SCALE];
	fogStart.i = r300->hw.fogp.cmd[R300_FOGP_START];

	switch (pname) {
	case GL_FOG_MODE:
		if (!ctx->Fog.Enabled)
			return;
		switch (ctx->Fog.Mode) {
		case GL_LINEAR:
			R300_STATECHANGE(r300, fogs);
			r300->hw.fogs.cmd[R300_FOGS_STATE] =
			    (r300->hw.fogs.
			     cmd[R300_FOGS_STATE] & ~R300_FG_FOG_BLEND_FN_MASK) |
			    R300_FG_FOG_BLEND_FN_LINEAR;

			if (ctx->Fog.Start == ctx->Fog.End) {
				fogScale.f = -1.0;
				fogStart.f = 1.0;
			} else {
				fogScale.f =
				    1.0 / (ctx->Fog.End - ctx->Fog.Start);
				fogStart.f =
				    -ctx->Fog.Start / (ctx->Fog.End -
						       ctx->Fog.Start);
			}
			break;
		case GL_EXP:
			R300_STATECHANGE(r300, fogs);
			r300->hw.fogs.cmd[R300_FOGS_STATE] =
			    (r300->hw.fogs.
			     cmd[R300_FOGS_STATE] & ~R300_FG_FOG_BLEND_FN_MASK) |
			    R300_FG_FOG_BLEND_FN_EXP;
			fogScale.f = 0.0933 * ctx->Fog.Density;
			fogStart.f = 0.0;
			break;
		case GL_EXP2:
			R300_STATECHANGE(r300, fogs);
			r300->hw.fogs.cmd[R300_FOGS_STATE] =
			    (r300->hw.fogs.
			     cmd[R300_FOGS_STATE] & ~R300_FG_FOG_BLEND_FN_MASK) |
			    R300_FG_FOG_BLEND_FN_EXP2;
			fogScale.f = 0.3 * ctx->Fog.Density;
			fogStart.f = 0.0;
		default:
			return;
		}
		break;
	case GL_FOG_DENSITY:
		switch (ctx->Fog.Mode) {
		case GL_EXP:
			fogScale.f = 0.0933 * ctx->Fog.Density;
			fogStart.f = 0.0;
			break;
		case GL_EXP2:
			fogScale.f = 0.3 * ctx->Fog.Density;
			fogStart.f = 0.0;
		default:
			break;
		}
		break;
	case GL_FOG_START:
	case GL_FOG_END:
		if (ctx->Fog.Mode == GL_LINEAR) {
			if (ctx->Fog.Start == ctx->Fog.End) {
				fogScale.f = -1.0;
				fogStart.f = 1.0;
			} else {
				fogScale.f =
				    1.0 / (ctx->Fog.End - ctx->Fog.Start);
				fogStart.f =
				    -ctx->Fog.Start / (ctx->Fog.End -
						       ctx->Fog.Start);
			}
		}
		break;
	case GL_FOG_COLOR:
		R300_STATECHANGE(r300, fogc);
		r300->hw.fogc.cmd[R300_FOGC_R] =
		    (GLuint) (ctx->Fog.Color[0] * 1023.0F) & 0x3FF;
		r300->hw.fogc.cmd[R300_FOGC_G] =
		    (GLuint) (ctx->Fog.Color[1] * 1023.0F) & 0x3FF;
		r300->hw.fogc.cmd[R300_FOGC_B] =
		    (GLuint) (ctx->Fog.Color[2] * 1023.0F) & 0x3FF;
		break;
	case GL_FOG_COORD_SRC:
		break;
	default:
		return;
	}

	if (fogScale.i != r300->hw.fogp.cmd[R300_FOGP_SCALE] ||
	    fogStart.i != r300->hw.fogp.cmd[R300_FOGP_START]) {
		R300_STATECHANGE(r300, fogp);
		r300->hw.fogp.cmd[R300_FOGP_SCALE] = fogScale.i;
		r300->hw.fogp.cmd[R300_FOGP_START] = fogStart.i;
	}
}

static void r300SetFogState(GLcontext * ctx, GLboolean state)
{
	r300ContextPtr r300 = R300_CONTEXT(ctx);

	R300_STATECHANGE(r300, fogs);
	if (state) {
		r300->hw.fogs.cmd[R300_FOGS_STATE] |= R300_FG_FOG_BLEND_ENABLE;

		r300Fogfv(ctx, GL_FOG_MODE, NULL);
		r300Fogfv(ctx, GL_FOG_DENSITY, &ctx->Fog.Density);
		r300Fogfv(ctx, GL_FOG_START, &ctx->Fog.Start);
		r300Fogfv(ctx, GL_FOG_END, &ctx->Fog.End);
		r300Fogfv(ctx, GL_FOG_COLOR, ctx->Fog.Color);
	} else {
		r300->hw.fogs.cmd[R300_FOGS_STATE] &= ~R300_FG_FOG_BLEND_ENABLE;
	}
}

/* =============================================================
 * Point state
 */
static void r300PointSize(GLcontext * ctx, GLfloat size)
{
	r300ContextPtr r300 = R300_CONTEXT(ctx);
        /* same size limits for AA, non-AA points */
	size = CLAMP(size, ctx->Const.MinPointSize, ctx->Const.MaxPointSize);

	R300_STATECHANGE(r300, ps);
	r300->hw.ps.cmd[R300_PS_POINTSIZE] =
	    ((int)(size * 6) << R300_POINTSIZE_X_SHIFT) |
	    ((int)(size * 6) << R300_POINTSIZE_Y_SHIFT);
}

/* =============================================================
 * Line state
 */
static void r300LineWidth(GLcontext * ctx, GLfloat widthf)
{
	r300ContextPtr r300 = R300_CONTEXT(ctx);

	widthf = CLAMP(widthf,
                       ctx->Const.MinPointSize,
                       ctx->Const.MaxPointSize);
	R300_STATECHANGE(r300, lcntl);
	r300->hw.lcntl.cmd[1] =
	    R300_LINE_CNT_HO | R300_LINE_CNT_VE | (int)(widthf * 6.0);
}

static void r300PolygonMode(GLcontext * ctx, GLenum face, GLenum mode)
{
	(void)face;
	(void)mode;

	r300UpdatePolygonMode(ctx);
}

/* =============================================================
 * Stencil
 */

static int translate_stencil_op(int op)
{
	switch (op) {
	case GL_KEEP:
		return R300_ZS_KEEP;
	case GL_ZERO:
		return R300_ZS_ZERO;
	case GL_REPLACE:
		return R300_ZS_REPLACE;
	case GL_INCR:
		return R300_ZS_INCR;
	case GL_DECR:
		return R300_ZS_DECR;
	case GL_INCR_WRAP_EXT:
		return R300_ZS_INCR_WRAP;
	case GL_DECR_WRAP_EXT:
		return R300_ZS_DECR_WRAP;
	case GL_INVERT:
		return R300_ZS_INVERT;
	default:
		WARN_ONCE("Do not know how to translate stencil op");
		return R300_ZS_KEEP;
	}
	return 0;
}

static void r300ShadeModel(GLcontext * ctx, GLenum mode)
{
	r300ContextPtr rmesa = R300_CONTEXT(ctx);

	R300_STATECHANGE(rmesa, shade);
	rmesa->hw.shade.cmd[1] = 0x00000002;
	switch (mode) {
	case GL_FLAT:
		rmesa->hw.shade.cmd[2] = R300_RE_SHADE_MODEL_FLAT;
		break;
	case GL_SMOOTH:
		rmesa->hw.shade.cmd[2] = R300_RE_SHADE_MODEL_SMOOTH;
		break;
	default:
		return;
	}
	rmesa->hw.shade.cmd[3] = 0x00000000;
	rmesa->hw.shade.cmd[4] = 0x00000000;
}

static void r300StencilFuncSeparate(GLcontext * ctx, GLenum face,
				    GLenum func, GLint ref, GLuint mask)
{
	r300ContextPtr rmesa = R300_CONTEXT(ctx);
	GLuint refmask =
	    (((ctx->Stencil.
	       Ref[0] & 0xff) << R300_STENCILREF_SHIFT) | ((ctx->
							    Stencil.
							    ValueMask
							    [0] &
							    0xff)
							   <<
							   R300_STENCILMASK_SHIFT));

	GLuint flag;

	R300_STATECHANGE(rmesa, zs);

	rmesa->hw.zs.cmd[R300_ZS_CNTL_1] &= ~((R300_ZS_MASK <<
					       R300_S_FRONT_FUNC_SHIFT)
					      | (R300_ZS_MASK <<
						 R300_S_BACK_FUNC_SHIFT));

	rmesa->hw.zs.cmd[R300_ZS_CNTL_2] &=
	    ~((R300_STENCILREF_MASK << R300_STENCILREF_SHIFT) |
	      (R300_STENCILREF_MASK << R300_STENCILMASK_SHIFT));

	flag = translate_func(ctx->Stencil.Function[0]);
	rmesa->hw.zs.cmd[R300_ZS_CNTL_1] |=
	    (flag << R300_S_FRONT_FUNC_SHIFT);

	if (ctx->Stencil._TestTwoSide)
		flag = translate_func(ctx->Stencil.Function[1]);

	rmesa->hw.zs.cmd[R300_ZS_CNTL_1] |=
	    (flag << R300_S_BACK_FUNC_SHIFT);
	rmesa->hw.zs.cmd[R300_ZS_CNTL_2] |= refmask;
}

static void r300StencilMaskSeparate(GLcontext * ctx, GLenum face, GLuint mask)
{
	r300ContextPtr rmesa = R300_CONTEXT(ctx);

	R300_STATECHANGE(rmesa, zs);
	rmesa->hw.zs.cmd[R300_ZS_CNTL_2] &=
	    ~(R300_STENCILREF_MASK <<
	      R300_STENCILWRITEMASK_SHIFT);
	rmesa->hw.zs.cmd[R300_ZS_CNTL_2] |=
	    (ctx->Stencil.
	     WriteMask[0] & R300_STENCILREF_MASK) <<
	     R300_STENCILWRITEMASK_SHIFT;
}

static void r300StencilOpSeparate(GLcontext * ctx, GLenum face,
				  GLenum fail, GLenum zfail, GLenum zpass)
{
	r300ContextPtr rmesa = R300_CONTEXT(ctx);

	R300_STATECHANGE(rmesa, zs);
	/* It is easier to mask what's left.. */
	rmesa->hw.zs.cmd[R300_ZS_CNTL_1] &=
	    (R300_ZS_MASK << R300_Z_FUNC_SHIFT) |
	    (R300_ZS_MASK << R300_S_FRONT_FUNC_SHIFT) |
	    (R300_ZS_MASK << R300_S_BACK_FUNC_SHIFT);

	rmesa->hw.zs.cmd[R300_ZS_CNTL_1] |=
	    (translate_stencil_op(ctx->Stencil.FailFunc[0]) <<
	     R300_S_FRONT_SFAIL_OP_SHIFT)
	    | (translate_stencil_op(ctx->Stencil.ZFailFunc[0]) <<
	       R300_S_FRONT_ZFAIL_OP_SHIFT)
	    | (translate_stencil_op(ctx->Stencil.ZPassFunc[0]) <<
	       R300_S_FRONT_ZPASS_OP_SHIFT);

	if (ctx->Stencil._TestTwoSide) {
		rmesa->hw.zs.cmd[R300_ZS_CNTL_1] |=
		    (translate_stencil_op(ctx->Stencil.FailFunc[1]) <<
		     R300_S_BACK_SFAIL_OP_SHIFT)
		    | (translate_stencil_op(ctx->Stencil.ZFailFunc[1]) <<
		       R300_S_BACK_ZFAIL_OP_SHIFT)
		    | (translate_stencil_op(ctx->Stencil.ZPassFunc[1]) <<
		       R300_S_BACK_ZPASS_OP_SHIFT);
	} else {
		rmesa->hw.zs.cmd[R300_ZS_CNTL_1] |=
		    (translate_stencil_op(ctx->Stencil.FailFunc[0]) <<
		     R300_S_BACK_SFAIL_OP_SHIFT)
		    | (translate_stencil_op(ctx->Stencil.ZFailFunc[0]) <<
		       R300_S_BACK_ZFAIL_OP_SHIFT)
		    | (translate_stencil_op(ctx->Stencil.ZPassFunc[0]) <<
		       R300_S_BACK_ZPASS_OP_SHIFT);
	}
}

static void r300ClearStencil(GLcontext * ctx, GLint s)
{
	r300ContextPtr rmesa = R300_CONTEXT(ctx);

	rmesa->state.stencil.clear =
	    ((GLuint) (ctx->Stencil.Clear & R300_STENCILREF_MASK) |
	     (R300_STENCILREF_MASK << R300_STENCILMASK_SHIFT) |
	     ((ctx->Stencil.WriteMask[0] & R300_STENCILREF_MASK) <<
		R300_STENCILMASK_SHIFT));
}

/* =============================================================
 * Window position and viewport transformation
 */

/*
 * To correctly position primitives:
 */
#define SUBPIXEL_X 0.125
#define SUBPIXEL_Y 0.125

static void r300UpdateWindow(GLcontext * ctx)
{
	r300ContextPtr rmesa = R300_CONTEXT(ctx);
	__DRIdrawablePrivate *dPriv = rmesa->radeon.dri.drawable;
	GLfloat xoffset = dPriv ? (GLfloat) dPriv->x : 0;
	GLfloat yoffset = dPriv ? (GLfloat) dPriv->y + dPriv->h : 0;
	const GLfloat *v = ctx->Viewport._WindowMap.m;

	GLfloat sx = v[MAT_SX];
	GLfloat tx = v[MAT_TX] + xoffset + SUBPIXEL_X;
	GLfloat sy = -v[MAT_SY];
	GLfloat ty = (-v[MAT_TY]) + yoffset + SUBPIXEL_Y;
	GLfloat sz = v[MAT_SZ] * rmesa->state.depth.scale;
	GLfloat tz = v[MAT_TZ] * rmesa->state.depth.scale;

	R300_FIREVERTICES(rmesa);
	R300_STATECHANGE(rmesa, vpt);

	rmesa->hw.vpt.cmd[R300_VPT_XSCALE] = r300PackFloat32(sx);
	rmesa->hw.vpt.cmd[R300_VPT_XOFFSET] = r300PackFloat32(tx);
	rmesa->hw.vpt.cmd[R300_VPT_YSCALE] = r300PackFloat32(sy);
	rmesa->hw.vpt.cmd[R300_VPT_YOFFSET] = r300PackFloat32(ty);
	rmesa->hw.vpt.cmd[R300_VPT_ZSCALE] = r300PackFloat32(sz);
	rmesa->hw.vpt.cmd[R300_VPT_ZOFFSET] = r300PackFloat32(tz);
}

static void r300Viewport(GLcontext * ctx, GLint x, GLint y,
			 GLsizei width, GLsizei height)
{
	/* Don't pipeline viewport changes, conflict with window offset
	 * setting below.  Could apply deltas to rescue pipelined viewport
	 * values, or keep the originals hanging around.
	 */
	r300UpdateWindow(ctx);
}

static void r300DepthRange(GLcontext * ctx, GLclampd nearval, GLclampd farval)
{
	r300UpdateWindow(ctx);
}

void r300UpdateViewportOffset(GLcontext * ctx)
{
	r300ContextPtr rmesa = R300_CONTEXT(ctx);
	__DRIdrawablePrivate *dPriv = ((radeonContextPtr) rmesa)->dri.drawable;
	GLfloat xoffset = (GLfloat) dPriv->x;
	GLfloat yoffset = (GLfloat) dPriv->y + dPriv->h;
	const GLfloat *v = ctx->Viewport._WindowMap.m;

	GLfloat tx = v[MAT_TX] + xoffset + SUBPIXEL_X;
	GLfloat ty = (-v[MAT_TY]) + yoffset + SUBPIXEL_Y;

	if (rmesa->hw.vpt.cmd[R300_VPT_XOFFSET] != r300PackFloat32(tx) ||
	    rmesa->hw.vpt.cmd[R300_VPT_YOFFSET] != r300PackFloat32(ty)) {
		/* Note: this should also modify whatever data the context reset
		 * code uses...
		 */
		R300_STATECHANGE(rmesa, vpt);
		rmesa->hw.vpt.cmd[R300_VPT_XOFFSET] = r300PackFloat32(tx);
		rmesa->hw.vpt.cmd[R300_VPT_YOFFSET] = r300PackFloat32(ty);

	}

	radeonUpdateScissor(ctx);
}

/**
 * Tell the card where to render (offset, pitch).
 * Effected by glDrawBuffer, etc
 */
void r300UpdateDrawBuffer(GLcontext * ctx)
{
	r300ContextPtr rmesa = R300_CONTEXT(ctx);
	r300ContextPtr r300 = rmesa;
	struct gl_framebuffer *fb = ctx->DrawBuffer;
	driRenderbuffer *drb;

	if (fb->_ColorDrawBufferIndexes[0] == BUFFER_FRONT_LEFT) {
		/* draw to front */
		drb =
		    (driRenderbuffer *) fb->Attachment[BUFFER_FRONT_LEFT].
		    Renderbuffer;
	} else if (fb->_ColorDrawBufferIndexes[0] == BUFFER_BACK_LEFT) {
		/* draw to back */
		drb =
		    (driRenderbuffer *) fb->Attachment[BUFFER_BACK_LEFT].
		    Renderbuffer;
	} else {
		/* drawing to multiple buffers, or none */
		return;
	}

	assert(drb);
	assert(drb->flippedPitch);

	R300_STATECHANGE(rmesa, cb);

	r300->hw.cb.cmd[R300_CB_OFFSET] = drb->flippedOffset +	//r300->radeon.state.color.drawOffset +
	    r300->radeon.radeonScreen->fbLocation;
	r300->hw.cb.cmd[R300_CB_PITCH] = drb->flippedPitch;	//r300->radeon.state.color.drawPitch;

	if (r300->radeon.radeonScreen->cpp == 4)
		r300->hw.cb.cmd[R300_CB_PITCH] |= R300_COLOR_FORMAT_ARGB8888;
	else
		r300->hw.cb.cmd[R300_CB_PITCH] |= R300_COLOR_FORMAT_RGB565;

	if (r300->radeon.sarea->tiling_enabled)
		r300->hw.cb.cmd[R300_CB_PITCH] |= R300_COLOR_TILE_ENABLE;
#if 0
	R200_STATECHANGE(rmesa, ctx);

	/* Note: we used the (possibly) page-flipped values */
	rmesa->hw.ctx.cmd[CTX_RB3D_COLOROFFSET]
	    = ((drb->flippedOffset + rmesa->r200Screen->fbLocation)
	       & R200_COLOROFFSET_MASK);
	rmesa->hw.ctx.cmd[CTX_RB3D_COLORPITCH] = drb->flippedPitch;

	if (rmesa->sarea->tiling_enabled) {
		rmesa->hw.ctx.cmd[CTX_RB3D_COLORPITCH] |=
		    R200_COLOR_TILE_ENABLE;
	}
#endif
}

static void
r300FetchStateParameter(GLcontext * ctx,
			const gl_state_index state[STATE_LENGTH],
			GLfloat * value)
{
	r300ContextPtr r300 = R300_CONTEXT(ctx);

	switch (state[0]) {
	case STATE_INTERNAL:
		switch (state[1]) {
		case STATE_R300_WINDOW_DIMENSION:
			value[0] = r300->radeon.dri.drawable->w * 0.5f;	/* width*0.5 */
			value[1] = r300->radeon.dri.drawable->h * 0.5f;	/* height*0.5 */
			value[2] = 0.5F;	/* for moving range [-1 1] -> [0 1] */
			value[3] = 1.0F;	/* not used */
			break;

		case STATE_R300_TEXRECT_FACTOR:{
				struct gl_texture_object *t =
				    ctx->Texture.Unit[state[2]].CurrentRect;

				if (t && t->Image[0][t->BaseLevel]) {
					struct gl_texture_image *image =
					    t->Image[0][t->BaseLevel];
					value[0] = 1.0 / image->Width2;
					value[1] = 1.0 / image->Height2;
				} else {
					value[0] = 1.0;
					value[1] = 1.0;
				}
				value[2] = 1.0;
				value[3] = 1.0;
				break;
			}

		default:
			break;
		}
		break;

	default:
		break;
	}
}

/**
 * Update R300's own internal state parameters.
 * For now just STATE_R300_WINDOW_DIMENSION
 */
void r300UpdateStateParameters(GLcontext * ctx, GLuint new_state)
{
	struct r300_fragment_program *fp;
	struct gl_program_parameter_list *paramList;
	GLuint i;

	if (!(new_state & (_NEW_BUFFERS | _NEW_PROGRAM)))
		return;

	fp = (struct r300_fragment_program *)ctx->FragmentProgram._Current;
	if (!fp)
		return;

	paramList = fp->mesa_program.Base.Parameters;

	if (!paramList)
		return;

	for (i = 0; i < paramList->NumParameters; i++) {
		if (paramList->Parameters[i].Type == PROGRAM_STATE_VAR) {
			r300FetchStateParameter(ctx,
						paramList->Parameters[i].
						StateIndexes,
						paramList->ParameterValues[i]);
		}
	}
}

/* =============================================================
 * Polygon state
 */
static void r300PolygonOffset(GLcontext * ctx, GLfloat factor, GLfloat units)
{
	r300ContextPtr rmesa = R300_CONTEXT(ctx);
	GLfloat constant = units;

	switch (ctx->Visual.depthBits) {
	case 16:
		constant *= 4.0;
		break;
	case 24:
		constant *= 2.0;
		break;
	}

	factor *= 12.0;

/*    fprintf(stderr, "%s f:%f u:%f\n", __FUNCTION__, factor, constant); */

	R300_STATECHANGE(rmesa, zbs);
	rmesa->hw.zbs.cmd[R300_ZBS_T_FACTOR] = r300PackFloat32(factor);
	rmesa->hw.zbs.cmd[R300_ZBS_T_CONSTANT] = r300PackFloat32(constant);
	rmesa->hw.zbs.cmd[R300_ZBS_W_FACTOR] = r300PackFloat32(factor);
	rmesa->hw.zbs.cmd[R300_ZBS_W_CONSTANT] = r300PackFloat32(constant);
}

/* Routing and texture-related */

/* r300 doesnt handle GL_CLAMP and GL_MIRROR_CLAMP_EXT correctly when filter is NEAREST.
 * Since texwrap produces same results for GL_CLAMP and GL_CLAMP_TO_EDGE we use them instead.
 * We need to recalculate wrap modes whenever filter mode is changed because someone might do:
 * glTexParameteri(GL_TEXTURE_2D, GL_TEXTURE_MIN_FILTER, GL_NEAREST);
 * glTexParameteri(GL_TEXTURE_2D, GL_TEXTURE_WRAP_S, GL_CLAMP);
 * glTexParameteri(GL_TEXTURE_2D, GL_TEXTURE_MIN_FILTER, GL_LINEAR);
 * Since r300 completely ignores R300_TX_CLAMP when either min or mag is nearest it cant handle
 * combinations where only one of them is nearest.
 */
static unsigned long gen_fixed_filter(unsigned long f)
{
	unsigned long mag, min, needs_fixing = 0;
	//return f;

	/* We ignore MIRROR bit so we dont have to do everything twice */
	if ((f & ((7 - 1) << R300_TX_WRAP_S_SHIFT)) ==
	    (R300_TX_CLAMP << R300_TX_WRAP_S_SHIFT)) {
		needs_fixing |= 1;
	}
	if ((f & ((7 - 1) << R300_TX_WRAP_T_SHIFT)) ==
	    (R300_TX_CLAMP << R300_TX_WRAP_T_SHIFT)) {
		needs_fixing |= 2;
	}
	if ((f & ((7 - 1) << R300_TX_WRAP_Q_SHIFT)) ==
	    (R300_TX_CLAMP << R300_TX_WRAP_Q_SHIFT)) {
		needs_fixing |= 4;
	}

	if (!needs_fixing)
		return f;

	mag = f & R300_TX_MAG_FILTER_MASK;
	min = f & R300_TX_MIN_FILTER_MASK;

	/* TODO: Check for anisto filters too */
	if ((mag != R300_TX_MAG_FILTER_NEAREST)
	    && (min != R300_TX_MIN_FILTER_NEAREST))
		return f;

	/* r300 cant handle these modes hence we force nearest to linear */
	if ((mag == R300_TX_MAG_FILTER_NEAREST)
	    && (min != R300_TX_MIN_FILTER_NEAREST)) {
		f &= ~R300_TX_MAG_FILTER_NEAREST;
		f |= R300_TX_MAG_FILTER_LINEAR;
		return f;
	}

	if ((min == R300_TX_MIN_FILTER_NEAREST)
	    && (mag != R300_TX_MAG_FILTER_NEAREST)) {
		f &= ~R300_TX_MIN_FILTER_NEAREST;
		f |= R300_TX_MIN_FILTER_LINEAR;
		return f;
	}

	/* Both are nearest */
	if (needs_fixing & 1) {
		f &= ~((7 - 1) << R300_TX_WRAP_S_SHIFT);
		f |= R300_TX_CLAMP_TO_EDGE << R300_TX_WRAP_S_SHIFT;
	}
	if (needs_fixing & 2) {
		f &= ~((7 - 1) << R300_TX_WRAP_T_SHIFT);
		f |= R300_TX_CLAMP_TO_EDGE << R300_TX_WRAP_T_SHIFT;
	}
	if (needs_fixing & 4) {
		f &= ~((7 - 1) << R300_TX_WRAP_Q_SHIFT);
		f |= R300_TX_CLAMP_TO_EDGE << R300_TX_WRAP_Q_SHIFT;
	}
	return f;
}

static void r300SetupFragmentShaderTextures(GLcontext *ctx, int *tmu_mappings)
{
	r300ContextPtr r300 = R300_CONTEXT(ctx);
	int i;
	struct r300_fragment_program *fp = (struct r300_fragment_program *)
	    (char *)ctx->FragmentProgram._Current;

	R300_STATECHANGE(r300, fpt);

	for (i = 0; i < fp->tex.length; i++) {
		int unit;
		int opcode;
		unsigned long val;
			
		unit = fp->tex.inst[i] >> R300_TEX_ID_SHIFT;
		unit &= 15;
			
		val = fp->tex.inst[i];
		val &= ~R300_TEX_ID_MASK;
			
		opcode =
			(val & R300_TEX_INST_MASK) >> R300_TEX_INST_SHIFT;
		if (opcode == R300_TEX_OP_KIL) {
			r300->hw.fpt.cmd[R300_FPT_INSTR_0 + i] = val;
		} else {
			if (tmu_mappings[unit] >= 0) {
				val |=
					tmu_mappings[unit] <<
					R300_TEX_ID_SHIFT;
				r300->hw.fpt.cmd[R300_FPT_INSTR_0 + i] = val;
			} else {
				// We get here when the corresponding texture image is incomplete
				// (e.g. incomplete mipmaps etc.)
				r300->hw.fpt.cmd[R300_FPT_INSTR_0 + i] = val;
			}
		}
	}
	
	r300->hw.fpt.cmd[R300_FPT_CMD_0] =
		cmdpacket0(R300_US_TEX_INST_0, fp->tex.length);
	
}

static void r500SetupFragmentShaderTextures(GLcontext *ctx, int *tmu_mappings)
{
	int i;
	struct r500_fragment_program *fp = (struct r500_fragment_program *)
	    (char *)ctx->FragmentProgram._Current;

	/* find all the texture instructions and relocate the texture units */
	for (i = 0; i < fp->inst_end + 1; i++) {
		if ((fp->inst[i].inst0 & 0x3) == R500_INST_TYPE_TEX) {
			uint32_t val;
			int unit, opcode, new_unit;

			val = fp->inst[i].inst1;

			unit = (val >> 16) & 0xf;

			val &= ~(0xf << 16);
			
			opcode = val & (0x7 << 22);
			if (opcode == R500_TEX_INST_TEXKILL) {
				new_unit = 0;
			} else {
				if (tmu_mappings[unit] >= 0) {
					new_unit = tmu_mappings[unit];
				} else {
					new_unit = 0;
				}
			}
			val |= R500_TEX_ID(new_unit);
			fp->inst[i].inst1 = val;
		}
	}
}

static void r300SetupTextures(GLcontext * ctx)
{
	int i, mtu;
	struct r300_tex_obj *t;
	r300ContextPtr r300 = R300_CONTEXT(ctx);
	int hw_tmu = 0;
	int last_hw_tmu = -1;	/* -1 translates into no setup costs for fields */
	int tmu_mappings[R300_MAX_TEXTURE_UNITS] = { -1, };
	struct r300_fragment_program *fp = (struct r300_fragment_program *)
	    (char *)ctx->FragmentProgram._Current;

	R300_STATECHANGE(r300, txe);
	R300_STATECHANGE(r300, tex.filter);
	R300_STATECHANGE(r300, tex.filter_1);
	R300_STATECHANGE(r300, tex.size);
	R300_STATECHANGE(r300, tex.format);
	R300_STATECHANGE(r300, tex.pitch);
	R300_STATECHANGE(r300, tex.offset);
	R300_STATECHANGE(r300, tex.chroma_key);
	R300_STATECHANGE(r300, tex.border_color);

	r300->hw.txe.cmd[R300_TXE_ENABLE] = 0x0;

	mtu = r300->radeon.glCtx->Const.MaxTextureUnits;
	if (RADEON_DEBUG & DEBUG_STATE)
		fprintf(stderr, "mtu=%d\n", mtu);

	if (mtu > R300_MAX_TEXTURE_UNITS) {
		fprintf(stderr,
			"Aiiee ! mtu=%d is greater than R300_MAX_TEXTURE_UNITS=%d\n",
			mtu, R300_MAX_TEXTURE_UNITS);
		_mesa_exit(-1);
	}

	/* We cannot let disabled tmu offsets pass DRM */
	for (i = 0; i < mtu; i++) {
		if (ctx->Texture.Unit[i]._ReallyEnabled) {

#if 0				/* Enables old behaviour */
			hw_tmu = i;
#endif
			tmu_mappings[i] = hw_tmu;

			t = r300->state.texture.unit[i].texobj;
			/* XXX questionable fix for bug 9170: */
			if (!t)
				continue;

			if ((t->format & 0xffffff00) == 0xffffff00) {
				WARN_ONCE
				    ("unknown texture format (entry %x) encountered. Help me !\n",
				     t->format & 0xff);
			}

			if (RADEON_DEBUG & DEBUG_STATE)
				fprintf(stderr,
					"Activating texture unit %d\n", i);

			r300->hw.txe.cmd[R300_TXE_ENABLE] |= (1 << hw_tmu);

			r300->hw.tex.filter.cmd[R300_TEX_VALUE_0 +
						hw_tmu] =
			    gen_fixed_filter(t->filter) | (hw_tmu << 28);
			/* Currently disabled! */
			r300->hw.tex.filter_1.cmd[R300_TEX_VALUE_0 + hw_tmu] = 0x0;	//0x20501f80;
			r300->hw.tex.size.cmd[R300_TEX_VALUE_0 + hw_tmu] =
			    t->size;
			r300->hw.tex.format.cmd[R300_TEX_VALUE_0 +
						hw_tmu] = t->format;
			r300->hw.tex.pitch.cmd[R300_TEX_VALUE_0 + hw_tmu] =
			    t->pitch_reg;
			r300->hw.tex.offset.cmd[R300_TEX_VALUE_0 +
						hw_tmu] = t->offset;

			if (t->offset & R300_TXO_MACRO_TILE) {
				WARN_ONCE("macro tiling enabled!\n");
			}

			if (t->offset & R300_TXO_MICRO_TILE) {
				WARN_ONCE("micro tiling enabled!\n");
			}

			r300->hw.tex.chroma_key.cmd[R300_TEX_VALUE_0 +
						    hw_tmu] = 0x0;
			r300->hw.tex.border_color.cmd[R300_TEX_VALUE_0 +
						      hw_tmu] =
			    t->pp_border_color;

			last_hw_tmu = hw_tmu;

			hw_tmu++;
		}
	}

	r300->hw.tex.filter.cmd[R300_TEX_CMD_0] =
	    cmdpacket0(R300_TX_FILTER0_0, last_hw_tmu + 1);
	r300->hw.tex.filter_1.cmd[R300_TEX_CMD_0] =
	    cmdpacket0(R300_TX_FILTER1_0, last_hw_tmu + 1);
	r300->hw.tex.size.cmd[R300_TEX_CMD_0] =
	    cmdpacket0(R300_TX_SIZE_0, last_hw_tmu + 1);
	r300->hw.tex.format.cmd[R300_TEX_CMD_0] =
	    cmdpacket0(R300_TX_FORMAT_0, last_hw_tmu + 1);
	r300->hw.tex.pitch.cmd[R300_TEX_CMD_0] =
	    cmdpacket0(R300_TX_FORMAT2_0, last_hw_tmu + 1);
	r300->hw.tex.offset.cmd[R300_TEX_CMD_0] =
	    cmdpacket0(R300_TX_OFFSET_0, last_hw_tmu + 1);
	r300->hw.tex.chroma_key.cmd[R300_TEX_CMD_0] =
	    cmdpacket0(R300_TX_CHROMA_KEY_0, last_hw_tmu + 1);
	r300->hw.tex.border_color.cmd[R300_TEX_CMD_0] =
	    cmdpacket0(R300_TX_BORDER_COLOR_0, last_hw_tmu + 1);

	if (!fp)		/* should only happenen once, just after context is created */
		return;


        if (r300->radeon.radeonScreen->chip_family < CHIP_FAMILY_RV515)
		r300SetupFragmentShaderTextures(ctx, tmu_mappings);
	else 
		r500SetupFragmentShaderTextures(ctx, tmu_mappings);

	if (RADEON_DEBUG & DEBUG_STATE)
		fprintf(stderr, "TX_ENABLE: %08x  last_hw_tmu=%d\n",
			r300->hw.txe.cmd[R300_TXE_ENABLE], last_hw_tmu);
}

union r300_outputs_written {
	GLuint vp_outputs;	/* hw_tcl_on */
	 DECLARE_RENDERINPUTS(index_bitset);	/* !hw_tcl_on */
};

#define R300_OUTPUTS_WRITTEN_TEST(ow, vp_result, tnl_attrib) \
	((hw_tcl_on) ? (ow).vp_outputs & (1 << (vp_result)) : \
	RENDERINPUTS_TEST( (ow.index_bitset), (tnl_attrib) ))

static void r300SetupRSUnit(GLcontext * ctx)
{
	r300ContextPtr r300 = R300_CONTEXT(ctx);
	/* I'm still unsure if these are needed */
	GLuint interp_col[8];
        TNLcontext *tnl = TNL_CONTEXT(ctx);
	struct vertex_buffer *VB = &tnl->vb;
	union r300_outputs_written OutputsWritten;
	GLuint InputsRead;
	int fp_reg, high_rr;
	int col_interp_nr;
	int rs_tex_count = 0, rs_col_count = 0;
	int i, count;

	memset(interp_col, 0, sizeof(interp_col));

	if (hw_tcl_on)
		OutputsWritten.vp_outputs = CURRENT_VERTEX_SHADER(ctx)->key.OutputsWritten;
	else
		RENDERINPUTS_COPY(OutputsWritten.index_bitset, r300->state.render_inputs_bitset);

	if (ctx->FragmentProgram._Current)
		InputsRead = ctx->FragmentProgram._Current->Base.InputsRead;
	else {
		fprintf(stderr, "No ctx->FragmentProgram._Current!!\n");
		return;		/* This should only ever happen once.. */
	}

	R300_STATECHANGE(r300, ri);
	R300_STATECHANGE(r300, rc);
	R300_STATECHANGE(r300, rr);

	fp_reg = col_interp_nr = high_rr = 0;

	r300->hw.rr.cmd[R300_RR_INST_1] = 0;

	if (InputsRead & FRAG_BIT_WPOS) {
		for (i = 0; i < ctx->Const.MaxTextureUnits; i++)
			if (!(InputsRead & (FRAG_BIT_TEX0 << i)))
				break;

		if (i == ctx->Const.MaxTextureUnits) {
			fprintf(stderr, "\tno free texcoord found...\n");
			_mesa_exit(-1);
		}

		InputsRead |= (FRAG_BIT_TEX0 << i);
		InputsRead &= ~FRAG_BIT_WPOS;
	}

	if (InputsRead & FRAG_BIT_COL0) {
		count = VB->AttribPtr[_TNL_ATTRIB_COLOR0]->size;
		interp_col[0] |= R300_RS_COL_PTR(rs_col_count);
		if (count == 3)
			interp_col[0] |= R300_RS_COL_FMT(R300_RS_COL_FMT_RGB1);
		rs_col_count += count;
	}
	else
		interp_col[0] = R300_RS_COL_FMT(R300_RS_COL_FMT_0001);

	if (InputsRead & FRAG_BIT_COL1) {
		count = VB->AttribPtr[_TNL_ATTRIB_COLOR1]->size;
		if (count == 3)
			interp_col[1] |= R300_RS_COL_FMT(R300_RS_COL_FMT_RGB0);
		interp_col[1] |= R300_RS_COL_PTR(1);
		rs_col_count += count;
	}


	for (i = 0; i < ctx->Const.MaxTextureUnits; i++) {
		int swiz;

		/* with TCL we always seem to route 4 components */
		if (hw_tcl_on)
		  count = 4;
		else
		  count = VB->AttribPtr[_TNL_ATTRIB_TEX(i)]->size;

		r300->hw.ri.cmd[R300_RI_INTERP_0 + i] = interp_col[i] | rs_tex_count;
		switch(count) {
		case 4: swiz = R300_RS_SEL_S(0) | R300_RS_SEL_T(1) | R300_RS_SEL_R(2) | R300_RS_SEL_Q(3); break;
		case 3: swiz = R300_RS_SEL_S(0) | R300_RS_SEL_T(1) | R300_RS_SEL_R(2) | R300_RS_SEL_Q(R300_RS_SEL_K1); break;
		default:
		case 1:
		case 2: swiz = R300_RS_SEL_S(0) | R300_RS_SEL_T(1) | R300_RS_SEL_R(R300_RS_SEL_K0) | R300_RS_SEL_Q(R300_RS_SEL_K1); break;
		};

		r300->hw.ri.cmd[R300_RI_INTERP_0 + i] |= swiz;
 
		r300->hw.rr.cmd[R300_RR_INST_0 + fp_reg] = 0;
		if (InputsRead & (FRAG_BIT_TEX0 << i)) {

			rs_tex_count += count;

			//assert(r300->state.texture.tc_count != 0);
			r300->hw.rr.cmd[R300_RR_INST_0 + fp_reg] |= R300_RS_INST_TEX_CN_WRITE | i	/* source INTERP */
			    | (fp_reg << R300_RS_INST_TEX_ADDR_SHIFT);
			high_rr = fp_reg;

			/* Passing invalid data here can lock the GPU. */
			if (R300_OUTPUTS_WRITTEN_TEST(OutputsWritten, VERT_RESULT_TEX0 + i, _TNL_ATTRIB_TEX(i))) {
				InputsRead &= ~(FRAG_BIT_TEX0 << i);
				fp_reg++;
			} else {
				WARN_ONCE("fragprog wants coords for tex%d, vp doesn't provide them!\n", i);
			}
		}
	}

	if (InputsRead & FRAG_BIT_COL0) {
		if (R300_OUTPUTS_WRITTEN_TEST(OutputsWritten, VERT_RESULT_COL0, _TNL_ATTRIB_COLOR0)) {
			r300->hw.rr.cmd[R300_RR_INST_0] |= R300_RS_INST_COL_ID(0) | R300_RS_INST_COL_CN_WRITE | (fp_reg++ << R300_RS_INST_COL_ADDR_SHIFT);
			InputsRead &= ~FRAG_BIT_COL0;
			col_interp_nr++;
		} else {
			WARN_ONCE("fragprog wants col0, vp doesn't provide it\n");
		}
	}

	if (InputsRead & FRAG_BIT_COL1) {
		if (R300_OUTPUTS_WRITTEN_TEST(OutputsWritten, VERT_RESULT_COL1, _TNL_ATTRIB_COLOR1)) {
			r300->hw.rr.cmd[R300_RR_INST_1] |= R300_RS_INST_COL_ID(1) | R300_RS_INST_COL_CN_WRITE | (fp_reg++ << R300_RS_INST_COL_ADDR_SHIFT);
			InputsRead &= ~FRAG_BIT_COL1;
			if (high_rr < 1)
				high_rr = 1;
			col_interp_nr++;
		} else {
			WARN_ONCE("fragprog wants col1, vp doesn't provide it\n");
		}
	}

	/* Need at least one. This might still lock as the values are undefined... */
	if (rs_tex_count == 0 && col_interp_nr == 0) {
		r300->hw.rr.cmd[R300_RR_INST_0] |= R300_RS_INST_COL_ID(0) | R300_RS_INST_COL_CN_WRITE | (fp_reg++ << R300_RS_INST_COL_ADDR_SHIFT);
		col_interp_nr++;
	}

	r300->hw.rc.cmd[1] = 0 | (rs_tex_count << R300_IT_COUNT_SHIFT)
	  | (col_interp_nr << R300_IC_COUNT_SHIFT)
	  | R300_HIRES_EN;

	assert(high_rr >= 0);
	r300->hw.rr.cmd[R300_RR_CMD_0] = cmdpacket0(R300_RS_INST_0, high_rr + 1);
	r300->hw.rc.cmd[2] = high_rr;

	if (InputsRead)
		WARN_ONCE("Don't know how to satisfy InputsRead=0x%08x\n", InputsRead);
}

static void r500SetupRSUnit(GLcontext * ctx)
{
	r300ContextPtr r300 = R300_CONTEXT(ctx);
	/* I'm still unsure if these are needed */
	GLuint interp_col[8];
	union r300_outputs_written OutputsWritten;
        TNLcontext *tnl = TNL_CONTEXT(ctx);
	struct vertex_buffer *VB = &tnl->vb;
	GLuint InputsRead;
	int fp_reg, high_rr;
	int rs_col_count = 0;
	int in_texcoords, col_interp_nr;
	int i, count;

	memset(interp_col, 0, sizeof(interp_col));
	if (hw_tcl_on)
		OutputsWritten.vp_outputs = CURRENT_VERTEX_SHADER(ctx)->key.OutputsWritten;
	else
		RENDERINPUTS_COPY(OutputsWritten.index_bitset, r300->state.render_inputs_bitset);

	if (ctx->FragmentProgram._Current)
		InputsRead = ctx->FragmentProgram._Current->Base.InputsRead;
	else {
		fprintf(stderr, "No ctx->FragmentProgram._Current!!\n");
		return;		/* This should only ever happen once.. */
	}

	R300_STATECHANGE(r300, ri);
	R300_STATECHANGE(r300, rc);
	R300_STATECHANGE(r300, rr);

	fp_reg = col_interp_nr = high_rr = in_texcoords = 0;

	r300->hw.rr.cmd[R300_RR_INST_1] = 0;

	if (InputsRead & FRAG_BIT_WPOS) {
		for (i = 0; i < ctx->Const.MaxTextureUnits; i++)
			if (!(InputsRead & (FRAG_BIT_TEX0 << i)))
				break;

		if (i == ctx->Const.MaxTextureUnits) {
			fprintf(stderr, "\tno free texcoord found...\n");
			_mesa_exit(-1);
		}

		InputsRead |= (FRAG_BIT_TEX0 << i);
		InputsRead &= ~FRAG_BIT_WPOS;
	}

	if (InputsRead & FRAG_BIT_COL0) {
		count = VB->AttribPtr[_TNL_ATTRIB_COLOR0]->size;
		interp_col[0] |= R500_RS_COL_PTR(rs_col_count);
		if (count == 3)
			interp_col[0] |= R500_RS_COL_FMT(R300_RS_COL_FMT_RGB1);
		rs_col_count += count;
	}
	else
		interp_col[0] = R500_RS_COL_FMT(R300_RS_COL_FMT_0001);

	if (InputsRead & FRAG_BIT_COL1) {
		count = VB->AttribPtr[_TNL_ATTRIB_COLOR1]->size;
		interp_col[1] |= R500_RS_COL_PTR(1);
		if (count == 3)
			interp_col[1] |= R500_RS_COL_FMT(R300_RS_COL_FMT_RGB0);
		rs_col_count += count;
	}

	for (i = 0; i < ctx->Const.MaxTextureUnits; i++) {
		GLuint swiz = 0;

		/* with TCL we always seem to route 4 components */
		if (InputsRead & (FRAG_BIT_TEX0 << i)) {
		  
		  if (hw_tcl_on)
		    count = 4;
		  else
		    count = VB->AttribPtr[_TNL_ATTRIB_TEX(i)]->size;
		  
		  /* always have on texcoord */
		  swiz |= in_texcoords++ << R500_RS_IP_TEX_PTR_S_SHIFT;
		  if (count >= 2) 
		    swiz |= in_texcoords++ << R500_RS_IP_TEX_PTR_T_SHIFT;
		  else
		    swiz |= R500_RS_IP_PTR_K0 << R500_RS_IP_TEX_PTR_T_SHIFT;

		  if (count >= 3)
		    swiz |= in_texcoords++ << R500_RS_IP_TEX_PTR_R_SHIFT;
		  else
		    swiz |= R500_RS_IP_PTR_K0 << R500_RS_IP_TEX_PTR_R_SHIFT;

		  if (count == 4) 
		    swiz |= in_texcoords++ << R500_RS_IP_TEX_PTR_Q_SHIFT;
		  else
		    swiz |= R500_RS_IP_PTR_K1 << R500_RS_IP_TEX_PTR_Q_SHIFT;
		  
		} else
		   swiz = (R500_RS_IP_PTR_K0 << R500_RS_IP_TEX_PTR_S_SHIFT) |
		          (R500_RS_IP_PTR_K0 << R500_RS_IP_TEX_PTR_T_SHIFT) |
		          (R500_RS_IP_PTR_K0 << R500_RS_IP_TEX_PTR_R_SHIFT) |
		          (R500_RS_IP_PTR_K1 << R500_RS_IP_TEX_PTR_Q_SHIFT);

		r300->hw.ri.cmd[R300_RI_INTERP_0 + i] = interp_col[i] | swiz;

		r300->hw.rr.cmd[R300_RR_INST_0 + fp_reg] = 0;
		if (InputsRead & (FRAG_BIT_TEX0 << i)) {
			//assert(r300->state.texture.tc_count != 0);
			r300->hw.rr.cmd[R300_RR_INST_0 + fp_reg] |= R500_RS_INST_TEX_CN_WRITE | i	/* source INTERP */
			    | (fp_reg << R500_RS_INST_TEX_ADDR_SHIFT);
			high_rr = fp_reg;

			/* Passing invalid data here can lock the GPU. */
			if (R300_OUTPUTS_WRITTEN_TEST(OutputsWritten, VERT_RESULT_TEX0 + i, _TNL_ATTRIB_TEX(i))) {
				InputsRead &= ~(FRAG_BIT_TEX0 << i);
				fp_reg++;
			} else {
				WARN_ONCE("fragprog wants coords for tex%d, vp doesn't provide them!\n", i);
			}
		}
	}

	if (InputsRead & FRAG_BIT_COL0) {
		if (R300_OUTPUTS_WRITTEN_TEST(OutputsWritten, VERT_RESULT_COL0, _TNL_ATTRIB_COLOR0)) {
			r300->hw.rr.cmd[R300_RR_INST_0] |= R500_RS_INST_COL_CN_WRITE | (fp_reg++ << R500_RS_INST_COL_ADDR_SHIFT);
			InputsRead &= ~FRAG_BIT_COL0;
			col_interp_nr++;
		} else {
			WARN_ONCE("fragprog wants col0, vp doesn't provide it\n");
		}
	}

	if (InputsRead & FRAG_BIT_COL1) {
		if (R300_OUTPUTS_WRITTEN_TEST(OutputsWritten, VERT_RESULT_COL1, _TNL_ATTRIB_COLOR1)) {
			r300->hw.rr.cmd[R300_RR_INST_1] |= (1 << 12) | R500_RS_INST_COL_CN_WRITE |  (fp_reg++ << R500_RS_INST_COL_ADDR_SHIFT);
			InputsRead &= ~FRAG_BIT_COL1;
			if (high_rr < 1)
				high_rr = 1;
			col_interp_nr++;
		} else {
			WARN_ONCE("fragprog wants col1, vp doesn't provide it\n");
		}
	}

	/* Need at least one. This might still lock as the values are undefined... */
	if (in_texcoords == 0 && col_interp_nr == 0) {
		r300->hw.rr.cmd[R300_RR_INST_0] |= 0 | R500_RS_INST_COL_CN_WRITE | (fp_reg++ << R500_RS_INST_COL_ADDR_SHIFT);
		col_interp_nr++;
	}

	r300->hw.rc.cmd[1] = 0 | (in_texcoords << R300_IT_COUNT_SHIFT)
	  | (col_interp_nr << R300_IC_COUNT_SHIFT)
	  | R300_HIRES_EN;

	assert(high_rr >= 0);
	r300->hw.rr.cmd[R300_RR_CMD_0] = cmdpacket0(R500_RS_INST_0, high_rr + 1);
	r300->hw.rc.cmd[2] = 0xC0 | high_rr;

	if (InputsRead)
		WARN_ONCE("Don't know how to satisfy InputsRead=0x%08x\n", InputsRead);
}




#define bump_vpu_count(ptr, new_count)   do{\
	drm_r300_cmd_header_t* _p=((drm_r300_cmd_header_t*)(ptr));\
	int _nc=(new_count)/4; \
	assert(_nc < 256); \
	if(_nc>_p->vpu.count)_p->vpu.count=_nc;\
	}while(0)

static inline void r300SetupVertexProgramFragment(r300ContextPtr r300, int dest, struct r300_vertex_shader_fragment *vsf)
{
	int i;

	if (vsf->length == 0)
		return;

	if (vsf->length & 0x3) {
		fprintf(stderr, "VERTEX_SHADER_FRAGMENT must have length divisible by 4\n");
		_mesa_exit(-1);
	}

	switch ((dest >> 8) & 0xf) {
	case 0:
		R300_STATECHANGE(r300, vpi);
		for (i = 0; i < vsf->length; i++)
			r300->hw.vpi.cmd[R300_VPI_INSTR_0 + i + 4 * (dest & 0xff)] = (vsf->body.d[i]);
		bump_vpu_count(r300->hw.vpi.cmd, vsf->length + 4 * (dest & 0xff));
		break;

	case 2:
		R300_STATECHANGE(r300, vpp);
		for (i = 0; i < vsf->length; i++)
			r300->hw.vpp.cmd[R300_VPP_PARAM_0 + i + 4 * (dest & 0xff)] = (vsf->body.d[i]);
		bump_vpu_count(r300->hw.vpp.cmd, vsf->length + 4 * (dest & 0xff));
		break;
	case 4:
		R300_STATECHANGE(r300, vps);
		for (i = 0; i < vsf->length; i++)
			r300->hw.vps.cmd[1 + i + 4 * (dest & 0xff)] = (vsf->body.d[i]);
		bump_vpu_count(r300->hw.vps.cmd, vsf->length + 4 * (dest & 0xff));
		break;
	default:
		fprintf(stderr, "%s:%s don't know how to handle dest %04x\n", __FILE__, __FUNCTION__, dest);
		_mesa_exit(-1);
	}
}

<<<<<<< HEAD
/* FIXME: move near the MIN2 define. */
#define MIN3(a, b, c)	((a) < (b) ? MIN2(a, c) : MIN2(b, c))

/* FIXME: need to add a structure for per-card/chipset values; they are
 * currently hard-coded. */
static void r300VapCntl(r300ContextPtr rmesa, GLuint input_count,
			GLuint output_count, GLuint temp_count)
{
	int cmd_reserved = 0;
	int cmd_written = 0;
	drm_radeon_cmd_header_t *cmd = NULL;

	int vtx_mem_size = 72;	/* FIXME: R3XX vs R5XX */

	/* Flush PVS engine before changing PVS_NUM_SLOTS, PVS_NUM_CNTRLS.
	 * See r500 docs 6.5.2 */
	reg_start(R300_VAP_PVS_WAITIDLE, 0);
	e32(0x00000000);

	/* avoid division by zero */
	if (input_count == 0)
		input_count = 1;
	if (output_count == 0)
		output_count = 1;
	if (temp_count == 0)
		temp_count = 1;

	int pvs_num_slots =
	    MIN3(10, vtx_mem_size / input_count, vtx_mem_size / output_count);
	int pvs_num_cntrls = MIN2(6, vtx_mem_size / temp_count);

	R300_STATECHANGE(rmesa, vap_cntl);
	rmesa->hw.vap_cntl.cmd[1] =
	    (pvs_num_slots << R300_VAP_CNTL__PVS_NUM_SLOTS__SHIFT) |
	    (pvs_num_cntrls << R300_VAP_CNTL__PVS_NUM_CNTRLS__SHIFT) |
	    (4 << R300_VAP_CNTL__PVS_NUM_FPUS__SHIFT) |
	    (12 << R300_VAP_CNTL__VF_MAX_VTX_NUM__SHIFT) |
	    R500_VAP_CNTL__TCL_STATE_OPTIMIZATION;
=======
#define MIN3(a,b,c) ((a)<(b) ? MIN2(a, c): MIN2(b, c))

static void r300VapCntl(r300ContextPtr rmesa, GLuint input_count, GLuint output_count, GLuint temp_count)
{
    int vtx_mem_size;
    int pvs_num_slots;
    int pvs_num_cntrls;

    /* Flush PVS engine before changing PVS_NUM_SLOTS, PVS_NUM_CNTRLS.
     * See r500 docs 6.5.2 - done in emit */

    /* avoid division by zero */
    if (input_count == 0) input_count = 1;
    if (output_count == 0) output_count = 1;
    if (temp_count == 0) temp_count = 1;

    if (rmesa->radeon.radeonScreen->chip_family >= CHIP_FAMILY_RV515)
	vtx_mem_size = 128;
    else
	vtx_mem_size = 72;

    pvs_num_slots = MIN3(10, vtx_mem_size/input_count, vtx_mem_size/output_count);
    pvs_num_cntrls = MIN2(6, vtx_mem_size/temp_count);

    R300_STATECHANGE(rmesa, vap_cntl);
    if (rmesa->radeon.radeonScreen->chip_flags & RADEON_CHIPSET_TCL) {
	rmesa->hw.vap_cntl.cmd[R300_VAP_CNTL_INSTR] = 
	    (pvs_num_slots << R300_PVS_NUM_SLOTS_SHIFT) |
	    (pvs_num_cntrls << R300_PVS_NUM_CNTLRS_SHIFT) |
	    (12 << R300_VF_MAX_VTX_NUM_SHIFT);
	if (rmesa->radeon.radeonScreen->chip_family >= CHIP_FAMILY_RV515)
	    rmesa->hw.vap_cntl.cmd[R300_VAP_CNTL_INSTR] |= R500_TCL_STATE_OPTIMIZATION;
    } else
	/* not sure about non-tcl */
	rmesa->hw.vap_cntl.cmd[R300_VAP_CNTL_INSTR] = ((10 << R300_PVS_NUM_SLOTS_SHIFT) |
				    (5 << R300_PVS_NUM_CNTLRS_SHIFT) |
				    (5 << R300_VF_MAX_VTX_NUM_SHIFT));

    if (rmesa->radeon.radeonScreen->chip_family == CHIP_FAMILY_RV515)
	rmesa->hw.vap_cntl.cmd[R300_VAP_CNTL_INSTR] |= (2 << R300_PVS_NUM_FPUS_SHIFT);
    else if ((rmesa->radeon.radeonScreen->chip_family == CHIP_FAMILY_RV530) ||
	     (rmesa->radeon.radeonScreen->chip_family == CHIP_FAMILY_RV560))
	rmesa->hw.vap_cntl.cmd[R300_VAP_CNTL_INSTR] |= (5 << R300_PVS_NUM_FPUS_SHIFT);
    else if (rmesa->radeon.radeonScreen->chip_family == CHIP_FAMILY_R420)
	rmesa->hw.vap_cntl.cmd[R300_VAP_CNTL_INSTR] |= (6 << R300_PVS_NUM_FPUS_SHIFT);
    else if ((rmesa->radeon.radeonScreen->chip_family == CHIP_FAMILY_R520) ||
	     (rmesa->radeon.radeonScreen->chip_family == CHIP_FAMILY_R580) ||
	     (rmesa->radeon.radeonScreen->chip_family == CHIP_FAMILY_RV570))
	rmesa->hw.vap_cntl.cmd[R300_VAP_CNTL_INSTR] |= (8 << R300_PVS_NUM_FPUS_SHIFT);
    else
	rmesa->hw.vap_cntl.cmd[R300_VAP_CNTL_INSTR] |= (4 << R300_PVS_NUM_FPUS_SHIFT);

>>>>>>> 85af4fde
}

static void r300SetupDefaultVertexProgram(r300ContextPtr rmesa)
{
	struct r300_vertex_shader_state *prog = &(rmesa->state.vertex_shader);
	GLuint o_reg = 0;
	GLuint i_reg = 0;
	int i;
	int inst_count = 0;
	int param_count = 0;
	int program_end = 0;

	for (i = VERT_ATTRIB_POS; i < VERT_ATTRIB_MAX; i++) {
		if (rmesa->state.sw_tcl_inputs[i] != -1) {
			prog->program.body.i[program_end + 0] = PVS_OP_DST_OPERAND(VE_MULTIPLY, GL_FALSE, GL_FALSE, o_reg++, VSF_FLAG_ALL, PVS_DST_REG_OUT);
			prog->program.body.i[program_end + 1] = PVS_SRC_OPERAND(rmesa->state.sw_tcl_inputs[i], PVS_SRC_SELECT_X, PVS_SRC_SELECT_Y, PVS_SRC_SELECT_Z, PVS_SRC_SELECT_W, PVS_SRC_REG_INPUT, VSF_FLAG_NONE);
			prog->program.body.i[program_end + 2] = PVS_SRC_OPERAND(rmesa->state.sw_tcl_inputs[i], PVS_SRC_SELECT_FORCE_1, PVS_SRC_SELECT_FORCE_1, PVS_SRC_SELECT_FORCE_1, PVS_SRC_SELECT_FORCE_1, PVS_SRC_REG_INPUT, VSF_FLAG_NONE);
			prog->program.body.i[program_end + 3] = PVS_SRC_OPERAND(rmesa->state.sw_tcl_inputs[i], PVS_SRC_SELECT_FORCE_1, PVS_SRC_SELECT_FORCE_1, PVS_SRC_SELECT_FORCE_1, PVS_SRC_SELECT_FORCE_1, PVS_SRC_REG_INPUT, VSF_FLAG_NONE);
			program_end += 4;
			i_reg++;
		}
	}

	prog->program.length = program_end;

	r300SetupVertexProgramFragment(rmesa, R300_PVS_CODE_START,
				       &(prog->program));
	inst_count = (prog->program.length / 4) - 1;

	r300VapCntl(rmesa, i_reg, o_reg, 0);

	R300_STATECHANGE(rmesa, pvs);
	rmesa->hw.pvs.cmd[R300_PVS_CNTL_1] =
	    (0 << R300_PVS_FIRST_INST_SHIFT) |
	    (inst_count << R300_PVS_XYZW_VALID_INST_SHIFT) |
	    (inst_count << R300_PVS_LAST_INST_SHIFT);
	rmesa->hw.pvs.cmd[R300_PVS_CNTL_2] =
	    (0 << R300_PVS_CONST_BASE_OFFSET_SHIFT) |
	    (param_count << R300_PVS_MAX_CONST_ADDR_SHIFT);
	rmesa->hw.pvs.cmd[R300_PVS_CNTL_3] =
	    (inst_count << R300_PVS_LAST_VTX_SRC_INST_SHIFT);
}

static int bit_count (int x)
{
    x = ((x & 0xaaaaaaaaU) >> 1) + (x & 0x55555555U);
    x = ((x & 0xccccccccU) >> 2) + (x & 0x33333333U);
    x = (x >> 16) + (x & 0xffff);
    x = ((x & 0xf0f0) >> 4) + (x & 0x0f0f);
    return (x >> 8) + (x & 0x00ff);
}

static int r300BitCount(int x)
{
	x = ((x & 0xaaaaaaaaU) >> 1) + (x & 0x55555555U);
	x = ((x & 0xccccccccU) >> 2) + (x & 0x33333333U);
	x = (x >> 16) + (x & 0xffff);
	x = ((x & 0xf0f0) >> 4) + (x & 0x0f0f);
	return (x >> 8) + (x & 0x00ff);
}

static void r300SetupRealVertexProgram(r300ContextPtr rmesa)
{
	GLcontext *ctx = rmesa->radeon.glCtx;
	struct r300_vertex_program *prog = (struct r300_vertex_program *)CURRENT_VERTEX_SHADER(ctx);
	int inst_count = 0;
	int param_count = 0;

	/* FIXME: r300SetupVertexProgramFragment */
	R300_STATECHANGE(rmesa, vpp);
	param_count =
	    r300VertexProgUpdateParams(ctx,
				       (struct r300_vertex_program_cont *)
				       ctx->VertexProgram._Current,
				       (float *)&rmesa->hw.vpp.
				       cmd[R300_VPP_PARAM_0]);
	bump_vpu_count(rmesa->hw.vpp.cmd, param_count);
	param_count /= 4;

	r300SetupVertexProgramFragment(rmesa, R300_PVS_CODE_START, &(prog->program));
	inst_count = (prog->program.length / 4) - 1;

<<<<<<< HEAD
	r300VapCntl(rmesa, r300BitCount(prog->key.InputsRead),
		    r300BitCount(prog->key.OutputsWritten),
		    prog->num_temporaries);
	
=======
	r300VapCntl(rmesa, bit_count(prog->key.InputsRead),
		    bit_count(prog->key.OutputsWritten), prog->num_temporaries);

>>>>>>> 85af4fde
	R300_STATECHANGE(rmesa, pvs);
	rmesa->hw.pvs.cmd[R300_PVS_CNTL_1] =
	  (0 << R300_PVS_FIRST_INST_SHIFT) |
	  (inst_count << R300_PVS_XYZW_VALID_INST_SHIFT) |
	  (inst_count << R300_PVS_LAST_INST_SHIFT);
	rmesa->hw.pvs.cmd[R300_PVS_CNTL_2] =
	  (0 << R300_PVS_CONST_BASE_OFFSET_SHIFT) |
	  (param_count << R300_PVS_MAX_CONST_ADDR_SHIFT);
	rmesa->hw.pvs.cmd[R300_PVS_CNTL_3] =
	  (inst_count << R300_PVS_LAST_VTX_SRC_INST_SHIFT);
}

static void r300SetupVertexProgram(r300ContextPtr rmesa)
{
	GLcontext *ctx = rmesa->radeon.glCtx;

	/* Reset state, in case we don't use something */
	((drm_r300_cmd_header_t *) rmesa->hw.vpp.cmd)->vpu.count = 0;
	((drm_r300_cmd_header_t *) rmesa->hw.vpi.cmd)->vpu.count = 0;
	((drm_r300_cmd_header_t *) rmesa->hw.vps.cmd)->vpu.count = 0;

	/* Not sure why this doesnt work...
	   0x400 area might have something to do with pixel shaders as it appears right after pfs programming.
	   0x406 is set to { 0.0, 0.0, 1.0, 0.0 } most of the time but should change with smooth points and in other rare cases. */
	//setup_vertex_shader_fragment(rmesa, 0x406, &unk4);
	if (hw_tcl_on && ((struct r300_vertex_program *)CURRENT_VERTEX_SHADER(ctx))->translated) {
		r300SetupRealVertexProgram(rmesa);
	} else {
		/* FIXME: This needs to be replaced by vertex shader generation code. */
		r300SetupDefaultVertexProgram(rmesa);
	}

}

/**
 * Enable/Disable states.
 *
 * \note Mesa already filters redundant calls to this function.
 */
static void r300Enable(GLcontext * ctx, GLenum cap, GLboolean state)
{
	if (RADEON_DEBUG & DEBUG_STATE)
		fprintf(stderr, "%s( %s = %s )\n", __FUNCTION__,
			_mesa_lookup_enum_by_nr(cap),
			state ? "GL_TRUE" : "GL_FALSE");

	switch (cap) {
	case GL_TEXTURE_1D:
	case GL_TEXTURE_2D:
	case GL_TEXTURE_3D:
		/* empty */
		break;
	case GL_FOG:
		r300SetFogState(ctx, state);
		break;
	case GL_ALPHA_TEST:
		r300SetAlphaState(ctx);
		break;
	case GL_BLEND:
	case GL_COLOR_LOGIC_OP:
		r300SetBlendState(ctx);
		break;
	case GL_CLIP_PLANE0:
	case GL_CLIP_PLANE1:
	case GL_CLIP_PLANE2:
	case GL_CLIP_PLANE3:
	case GL_CLIP_PLANE4:
	case GL_CLIP_PLANE5:
		r300SetClipPlaneState(ctx, cap, state);
		break;
	case GL_DEPTH_TEST:
		r300SetDepthState(ctx);
		break;
	case GL_STENCIL_TEST:
		r300SetStencilState(ctx, state);
		break;
	case GL_CULL_FACE:
		r300UpdateCulling(ctx);
		break;
	case GL_POLYGON_OFFSET_POINT:
	case GL_POLYGON_OFFSET_LINE:
	case GL_POLYGON_OFFSET_FILL:
		r300SetPolygonOffsetState(ctx, state);
		break;
	default:
		radeonEnable(ctx, cap, state);
		break;
	}
}

/**
 * Completely recalculates hardware state based on the Mesa state.
 */
static void r300ResetHwState(r300ContextPtr r300)
{
	GLcontext *ctx = r300->radeon.glCtx;
	int has_tcl = 1;

	if (!(r300->radeon.radeonScreen->chip_flags & RADEON_CHIPSET_TCL))
		has_tcl = 0;

	if (RADEON_DEBUG & DEBUG_STATE)
		fprintf(stderr, "%s\n", __FUNCTION__);

	r300UpdateWindow(ctx);

	r300ColorMask(ctx,
		      ctx->Color.ColorMask[RCOMP],
		      ctx->Color.ColorMask[GCOMP],
		      ctx->Color.ColorMask[BCOMP], ctx->Color.ColorMask[ACOMP]);

	r300Enable(ctx, GL_DEPTH_TEST, ctx->Depth.Test);
	r300DepthMask(ctx, ctx->Depth.Mask);
	r300DepthFunc(ctx, ctx->Depth.Func);

	/* stencil */
	r300Enable(ctx, GL_STENCIL_TEST, ctx->Stencil.Enabled);
	r300StencilMaskSeparate(ctx, 0, ctx->Stencil.WriteMask[0]);
	r300StencilFuncSeparate(ctx, 0, ctx->Stencil.Function[0],
				ctx->Stencil.Ref[0], ctx->Stencil.ValueMask[0]);
	r300StencilOpSeparate(ctx, 0, ctx->Stencil.FailFunc[0],
			      ctx->Stencil.ZFailFunc[0],
			      ctx->Stencil.ZPassFunc[0]);

	r300UpdateCulling(ctx);

	r300UpdateTextureState(ctx);

	r300SetBlendState(ctx);

	r300AlphaFunc(ctx, ctx->Color.AlphaFunc, ctx->Color.AlphaRef);
	r300Enable(ctx, GL_ALPHA_TEST, ctx->Color.AlphaEnabled);

	r300->hw.vte.cmd[1] = R300_VPORT_X_SCALE_ENA
	    | R300_VPORT_X_OFFSET_ENA
	    | R300_VPORT_Y_SCALE_ENA
	    | R300_VPORT_Y_OFFSET_ENA
	    | R300_VPORT_Z_SCALE_ENA
	    | R300_VPORT_Z_OFFSET_ENA | R300_VTX_W0_FMT;
	r300->hw.vte.cmd[2] = 0x00000008;

	r300->hw.vap_vf_max_vtx_indx.cmd[1] = 0x00FFFFFF;
	r300->hw.vap_vf_max_vtx_indx.cmd[2] = 0x00000000;

#ifdef MESA_LITTLE_ENDIAN
	r300->hw.vap_cntl_status.cmd[1] = R300_VC_NO_SWAP;
#else
	r300->hw.vap_cntl_status.cmd[1] = R300_VC_32BIT_SWAP;
#endif

	/* disable VAP/TCL on non-TCL capable chips */
	if (!has_tcl)
		r300->hw.vap_cntl_status.cmd[1] |= R300_VAP_TCL_BYPASS;

	r300->hw.vap_psc_sgn_norm_cntl.cmd[1] = 0xAAAAAAAA;

	/* XXX: Other families? */
	if (has_tcl) {
		r300->hw.vap_clip_cntl.cmd[1] = R300_PS_UCP_MODE_DIST_COP;

		r300->hw.vap_clip.cmd[1] = r300PackFloat32(1.0); /* X */
		r300->hw.vap_clip.cmd[2] = r300PackFloat32(1.0); /* X */
		r300->hw.vap_clip.cmd[3] = r300PackFloat32(1.0); /* Y */
		r300->hw.vap_clip.cmd[4] = r300PackFloat32(1.0); /* Y */

		switch (r300->radeon.radeonScreen->chip_family) {
		case CHIP_FAMILY_R300:
			r300->hw.vap_pvs_vtx_timeout_reg.cmd[1] = R300_2288_R300;
			break;
		default:
			r300->hw.vap_pvs_vtx_timeout_reg.cmd[1] = R300_2288_RV350;
			break;
		}
	}

	r300->hw.gb_enable.cmd[1] = R300_GB_POINT_STUFF_ENABLE
	    | R300_GB_LINE_STUFF_ENABLE
	    | R300_GB_TRIANGLE_STUFF_ENABLE;

	r300->hw.gb_misc.cmd[R300_GB_MISC_MSPOS_0] = 0x66666666;
	r300->hw.gb_misc.cmd[R300_GB_MISC_MSPOS_1] = 0x06666666;

	r300->hw.gb_misc.cmd[R300_GB_MISC_TILE_CONFIG] =
	    R300_GB_TILE_ENABLE | R300_GB_TILE_SIZE_16 /*| R300_GB_SUBPIXEL_1_16*/;
	switch (r300->radeon.radeonScreen->num_gb_pipes) {
	case 1:
	default:
		r300->hw.gb_misc.cmd[R300_GB_MISC_TILE_CONFIG] |=
		    R300_GB_TILE_PIPE_COUNT_RV300;
		break;
	case 2:
		r300->hw.gb_misc.cmd[R300_GB_MISC_TILE_CONFIG] |=
		    R300_GB_TILE_PIPE_COUNT_R300;
		break;
	case 3:
		r300->hw.gb_misc.cmd[R300_GB_MISC_TILE_CONFIG] |=
		    R300_GB_TILE_PIPE_COUNT_R420_3P;
		break;
	case 4:
		r300->hw.gb_misc.cmd[R300_GB_MISC_TILE_CONFIG] |=
		    R300_GB_TILE_PIPE_COUNT_R420;
		break;
	}

	/* XXX: set to 0 when fog is disabled? */
	r300->hw.gb_misc.cmd[R300_GB_MISC_SELECT] = R300_GB_FOG_SELECT_1_1_W;

	/* XXX: Enable anti-aliasing? */
	r300->hw.gb_misc.cmd[R300_GB_MISC_AA_CONFIG] = GB_AA_CONFIG_AA_DISABLE;

	r300->hw.ga_point_s0.cmd[1] = r300PackFloat32(0.0);
	r300->hw.ga_point_s0.cmd[2] = r300PackFloat32(0.0);
	r300->hw.ga_point_s0.cmd[3] = r300PackFloat32(1.0);
	r300->hw.ga_point_s0.cmd[4] = r300PackFloat32(1.0);

	r300->hw.ga_triangle_stipple.cmd[1] = 0x00050005;

	r300PointSize(ctx, 1.0);

	r300->hw.ga_point_minmax.cmd[1] = 0x18000006;
	r300->hw.ga_point_minmax.cmd[2] = 0x00020006;
	r300->hw.ga_point_minmax.cmd[3] = r300PackFloat32(1.0 / 192.0);

	r300LineWidth(ctx, 1.0);

	r300->hw.ga_line_stipple.cmd[1] = 0;
	r300->hw.ga_line_stipple.cmd[2] = r300PackFloat32(0.0);
	r300->hw.ga_line_stipple.cmd[3] = r300PackFloat32(1.0);

	r300ShadeModel(ctx, ctx->Light.ShadeModel);

	r300PolygonMode(ctx, GL_FRONT, ctx->Polygon.FrontMode);
	r300PolygonMode(ctx, GL_BACK, ctx->Polygon.BackMode);
	r300->hw.zbias_cntl.cmd[1] = 0x00000000;

	r300PolygonOffset(ctx, ctx->Polygon.OffsetFactor,
			  ctx->Polygon.OffsetUnits);
	r300Enable(ctx, GL_POLYGON_OFFSET_POINT, ctx->Polygon.OffsetPoint);
	r300Enable(ctx, GL_POLYGON_OFFSET_LINE, ctx->Polygon.OffsetLine);
	r300Enable(ctx, GL_POLYGON_OFFSET_FILL, ctx->Polygon.OffsetFill);

	r300->hw.su_depth_scale.cmd[1] = 0x4B7FFFFF;
	r300->hw.su_depth_scale.cmd[2] = 0x00000000;

	r300->hw.sc_hyperz.cmd[1] = 0x0000001C;
	r300->hw.sc_hyperz.cmd[2] = 0x2DA49525;

	r300->hw.sc_screendoor.cmd[1] = 0x00FFFFFF;

	r300->hw.us_out_fmt.cmd[1] = R500_OUT_FMT_C4_8  |
	  R500_C0_SEL_B | R500_C1_SEL_G | R500_C2_SEL_R | R500_C3_SEL_A;
	r300->hw.us_out_fmt.cmd[2] = R500_OUT_FMT_UNUSED |
	  R500_C0_SEL_B | R500_C1_SEL_G | R500_C2_SEL_R | R500_C3_SEL_A;
	r300->hw.us_out_fmt.cmd[3] = R500_OUT_FMT_UNUSED |
	  R500_C0_SEL_B | R500_C1_SEL_G | R500_C2_SEL_R | R500_C3_SEL_A;
	r300->hw.us_out_fmt.cmd[4] = R500_OUT_FMT_UNUSED |
	  R500_C0_SEL_B | R500_C1_SEL_G | R500_C2_SEL_R | R500_C3_SEL_A;
	r300->hw.us_out_fmt.cmd[5] = R300_W_FMT_W24;

	r300Enable(ctx, GL_FOG, ctx->Fog.Enabled);
	r300Fogfv(ctx, GL_FOG_MODE, NULL);
	r300Fogfv(ctx, GL_FOG_DENSITY, &ctx->Fog.Density);
	r300Fogfv(ctx, GL_FOG_START, &ctx->Fog.Start);
	r300Fogfv(ctx, GL_FOG_END, &ctx->Fog.End);
	r300Fogfv(ctx, GL_FOG_COLOR, ctx->Fog.Color);
	r300Fogfv(ctx, GL_FOG_COORDINATE_SOURCE_EXT, NULL);

	r300->hw.fg_depth_src.cmd[1] = 0;

	r300->hw.rb3d_cctl.cmd[1] = 0;

	r300BlendColor(ctx, ctx->Color.BlendColor);

	/* Again, r300ClearBuffer uses this */
	r300->hw.cb.cmd[R300_CB_OFFSET] =
	    r300->radeon.state.color.drawOffset +
	    r300->radeon.radeonScreen->fbLocation;
	r300->hw.cb.cmd[R300_CB_PITCH] = r300->radeon.state.color.drawPitch;

	if (r300->radeon.radeonScreen->cpp == 4)
		r300->hw.cb.cmd[R300_CB_PITCH] |= R300_COLOR_FORMAT_ARGB8888;
	else
		r300->hw.cb.cmd[R300_CB_PITCH] |= R300_COLOR_FORMAT_RGB565;

	if (r300->radeon.sarea->tiling_enabled)
		r300->hw.cb.cmd[R300_CB_PITCH] |= R300_COLOR_TILE_ENABLE;

	r300->hw.rb3d_dither_ctl.cmd[1] = 0;
	r300->hw.rb3d_dither_ctl.cmd[2] = 0;
	r300->hw.rb3d_dither_ctl.cmd[3] = 0;
	r300->hw.rb3d_dither_ctl.cmd[4] = 0;
	r300->hw.rb3d_dither_ctl.cmd[5] = 0;
	r300->hw.rb3d_dither_ctl.cmd[6] = 0;
	r300->hw.rb3d_dither_ctl.cmd[7] = 0;
	r300->hw.rb3d_dither_ctl.cmd[8] = 0;
	r300->hw.rb3d_dither_ctl.cmd[9] = 0;

	r300->hw.rb3d_aaresolve_ctl.cmd[1] = 0;

	r300->hw.rb3d_discard_src_pixel_lte_threshold.cmd[1] = 0x00000000;
	r300->hw.rb3d_discard_src_pixel_lte_threshold.cmd[2] = 0xffffffff;

	r300->hw.zb.cmd[R300_ZB_OFFSET] =
	    r300->radeon.radeonScreen->depthOffset +
	    r300->radeon.radeonScreen->fbLocation;
	r300->hw.zb.cmd[R300_ZB_PITCH] = r300->radeon.radeonScreen->depthPitch;

	if (r300->radeon.sarea->tiling_enabled) {
		/* XXX: Turn off when clearing buffers ? */
		r300->hw.zb.cmd[R300_ZB_PITCH] |= R300_DEPTHMACROTILE_ENABLE;

		if (ctx->Visual.depthBits == 24)
			r300->hw.zb.cmd[R300_ZB_PITCH] |=
			    R300_DEPTHMICROTILE_TILED;
	}

	r300->hw.zb_depthclearvalue.cmd[1] = 0;

	r300->hw.unk4F30.cmd[1] = 0;
	r300->hw.unk4F30.cmd[2] = 0;

	r300->hw.zb_hiz_offset.cmd[1] = 0;

	r300->hw.zb_hiz_pitch.cmd[1] = 0;

	r300VapCntl(r300, 0, 0, 0);
	if (has_tcl) {
		r300->hw.vps.cmd[R300_VPS_ZERO_0] = 0;
		r300->hw.vps.cmd[R300_VPS_ZERO_1] = 0;
		r300->hw.vps.cmd[R300_VPS_POINTSIZE] = r300PackFloat32(1.0);
		r300->hw.vps.cmd[R300_VPS_ZERO_3] = 0;
	}

	r300->hw.all_dirty = GL_TRUE;
}

void r300UpdateShaders(r300ContextPtr rmesa)
{
	GLcontext *ctx;
	struct r300_vertex_program *vp;
	int i;

	ctx = rmesa->radeon.glCtx;

	if (rmesa->NewGLState && hw_tcl_on) {
		rmesa->NewGLState = 0;

		for (i = _TNL_FIRST_MAT; i <= _TNL_LAST_MAT; i++) {
			rmesa->temp_attrib[i] =
			    TNL_CONTEXT(ctx)->vb.AttribPtr[i];
			TNL_CONTEXT(ctx)->vb.AttribPtr[i] =
			    &rmesa->dummy_attrib[i];
		}

		_tnl_UpdateFixedFunctionProgram(ctx);

		for (i = _TNL_FIRST_MAT; i <= _TNL_LAST_MAT; i++) {
			TNL_CONTEXT(ctx)->vb.AttribPtr[i] =
			    rmesa->temp_attrib[i];
		}

		r300SelectVertexShader(rmesa);
		vp = (struct r300_vertex_program *)
		    CURRENT_VERTEX_SHADER(ctx);
		/*if (vp->translated == GL_FALSE)
		   r300TranslateVertexShader(vp); */
		if (vp->translated == GL_FALSE) {
			fprintf(stderr, "Failing back to sw-tcl\n");
			hw_tcl_on = future_hw_tcl_on = 0;
			r300ResetHwState(rmesa);

			r300UpdateStateParameters(ctx, _NEW_PROGRAM);
			return;
		}
	}
	r300UpdateStateParameters(ctx, _NEW_PROGRAM);
}

static void r300SetupPixelShader(r300ContextPtr rmesa)
{
	GLcontext *ctx = rmesa->radeon.glCtx;
	struct r300_fragment_program *fp = (struct r300_fragment_program *)
	    (char *)ctx->FragmentProgram._Current;
	int i, k;

	if (!fp)		/* should only happenen once, just after context is created */
		return;

	r300TranslateFragmentShader(rmesa, fp);
	if (!fp->translated) {
		fprintf(stderr, "%s: No valid fragment shader, exiting\n",
			__FUNCTION__);
		return;
	}

	r300SetupTextures(ctx);

	R300_STATECHANGE(rmesa, fpi[0]);
	rmesa->hw.fpi[0].cmd[R300_FPI_CMD_0] = cmdpacket0(R300_US_ALU_RGB_INST_0, fp->alu_end + 1);
	for (i = 0; i <= fp->alu_end; i++) {
		rmesa->hw.fpi[0].cmd[R300_FPI_INSTR_0 + i] = fp->alu.inst[i].inst0;
	}

	R300_STATECHANGE(rmesa, fpi[1]);
	rmesa->hw.fpi[1].cmd[R300_FPI_CMD_0] = cmdpacket0(R300_US_ALU_RGB_ADDR_0, fp->alu_end + 1);
	for (i = 0; i <= fp->alu_end; i++) {
		rmesa->hw.fpi[1].cmd[R300_FPI_INSTR_0 + i] = fp->alu.inst[i].inst1;
	}

	R300_STATECHANGE(rmesa, fpi[2]);
	rmesa->hw.fpi[2].cmd[R300_FPI_CMD_0] = cmdpacket0(R300_US_ALU_ALPHA_INST_0, fp->alu_end + 1);
	for (i = 0; i <= fp->alu_end; i++) {
		rmesa->hw.fpi[2].cmd[R300_FPI_INSTR_0 + i] = fp->alu.inst[i].inst2;
	}

	R300_STATECHANGE(rmesa, fpi[3]);
	rmesa->hw.fpi[3].cmd[R300_FPI_CMD_0] = cmdpacket0(R300_US_ALU_ALPHA_ADDR_0, fp->alu_end + 1);
	for (i = 0; i <= fp->alu_end; i++) {
		rmesa->hw.fpi[3].cmd[R300_FPI_INSTR_0 + i] = fp->alu.inst[i].inst3;
	}

	R300_STATECHANGE(rmesa, fp);
	rmesa->hw.fp.cmd[R300_FP_CNTL0] = fp->cur_node | (fp->first_node_has_tex << 3);
	rmesa->hw.fp.cmd[R300_FP_CNTL1] = fp->max_temp_idx;
	rmesa->hw.fp.cmd[R300_FP_CNTL2] =
	  (fp->alu_offset << R300_PFS_CNTL_ALU_OFFSET_SHIFT) |
	  (fp->alu_end << R300_PFS_CNTL_ALU_END_SHIFT) |
	  (fp->tex_offset << R300_PFS_CNTL_TEX_OFFSET_SHIFT) |
	  (fp->tex_end << R300_PFS_CNTL_TEX_END_SHIFT);
	/* I just want to say, the way these nodes are stored.. weird.. */
	for (i = 0, k = (4 - (fp->cur_node + 1)); i < 4; i++, k++) {
		if (i < (fp->cur_node + 1)) {
			rmesa->hw.fp.cmd[R300_FP_NODE0 + k] =
			  (fp->node[i].alu_offset << R300_ALU_START_SHIFT) |
			  (fp->node[i].alu_end << R300_ALU_SIZE_SHIFT) |
			  (fp->node[i].tex_offset << R300_TEX_START_SHIFT) |
			  (fp->node[i].tex_end << R300_TEX_SIZE_SHIFT) |
			  fp->node[i].flags;
		} else {
			rmesa->hw.fp.cmd[R300_FP_NODE0 + (3 - i)] = 0;
		}
	}

	R300_STATECHANGE(rmesa, fpp);
	rmesa->hw.fpp.cmd[R300_FPP_CMD_0] = cmdpacket0(R300_PFS_PARAM_0_X, fp->const_nr * 4);
	for (i = 0; i < fp->const_nr; i++) {
		rmesa->hw.fpp.cmd[R300_FPP_PARAM_0 + 4 * i + 0] = r300PackFloat24(fp->constant[i][0]);
		rmesa->hw.fpp.cmd[R300_FPP_PARAM_0 + 4 * i + 1] = r300PackFloat24(fp->constant[i][1]);
		rmesa->hw.fpp.cmd[R300_FPP_PARAM_0 + 4 * i + 2] = r300PackFloat24(fp->constant[i][2]);
		rmesa->hw.fpp.cmd[R300_FPP_PARAM_0 + 4 * i + 3] = r300PackFloat24(fp->constant[i][3]);
	}
}

#define bump_r500fp_count(ptr, new_count)   do{\
	drm_r300_cmd_header_t* _p=((drm_r300_cmd_header_t*)(ptr));\
	int _nc=(new_count)/6; \
	assert(_nc < 256); \
	if(_nc>_p->r500fp.count)_p->r500fp.count=_nc;\
} while(0)

#define bump_r500fp_const_count(ptr, new_count)   do{\
	drm_r300_cmd_header_t* _p=((drm_r300_cmd_header_t*)(ptr));\
	int _nc=(new_count)/4; \
	assert(_nc < 256); \
	if(_nc>_p->r500fp.count)_p->r500fp.count=_nc;\
} while(0)

static void r500SetupPixelShader(r300ContextPtr rmesa)
{
	GLcontext *ctx = rmesa->radeon.glCtx;
	struct r500_fragment_program *fp = (struct r500_fragment_program *)
	    (char *)ctx->FragmentProgram._Current;
	int i;

	if (!fp)		/* should only happenen once, just after context is created */
		return;

	((drm_r300_cmd_header_t *) rmesa->hw.r500fp.cmd)->r500fp.count = 0;
	((drm_r300_cmd_header_t *) rmesa->hw.r500fp_const.cmd)->r500fp.count = 0;

	r500TranslateFragmentShader(rmesa, fp);
	if (!fp->translated) {
		fprintf(stderr, "%s: No valid fragment shader, exiting\n",
			__FUNCTION__);
		return;
	}

	r300SetupTextures(ctx);

	R300_STATECHANGE(rmesa, fp);
	rmesa->hw.fp.cmd[R500_FP_PIXSIZE] = fp->max_temp_idx;

	rmesa->hw.fp.cmd[R500_FP_CODE_ADDR] =
	    R500_US_CODE_START_ADDR(fp->inst_offset) |
	    R500_US_CODE_END_ADDR(fp->inst_end);
	rmesa->hw.fp.cmd[R500_FP_CODE_RANGE] =
	    R500_US_CODE_RANGE_ADDR(fp->inst_offset) |
	    R500_US_CODE_RANGE_SIZE(fp->inst_end);
	rmesa->hw.fp.cmd[R500_FP_CODE_OFFSET] =
	    R500_US_CODE_OFFSET_ADDR(0); /* FIXME when we add flow control */

	R300_STATECHANGE(rmesa, r500fp);
	/* Emit our shader... */
	for (i = 0; i < fp->inst_end+1; i++) {
		rmesa->hw.r500fp.cmd[i*6+1] = fp->inst[i].inst0;
		rmesa->hw.r500fp.cmd[i*6+2] = fp->inst[i].inst1;
		rmesa->hw.r500fp.cmd[i*6+3] = fp->inst[i].inst2;
		rmesa->hw.r500fp.cmd[i*6+4] = fp->inst[i].inst3;
		rmesa->hw.r500fp.cmd[i*6+5] = fp->inst[i].inst4;
		rmesa->hw.r500fp.cmd[i*6+6] = fp->inst[i].inst5;
	}

	bump_r500fp_count(rmesa->hw.r500fp.cmd, (fp->inst_end + 1) * 6);

	R300_STATECHANGE(rmesa, r500fp_const);
	for (i = 0; i < fp->const_nr; i++) {
		rmesa->hw.r500fp_const.cmd[R300_FPP_PARAM_0 + 4 * i + 0] = r300PackFloat32(fp->constant[i][0]);
		rmesa->hw.r500fp_const.cmd[R300_FPP_PARAM_0 + 4 * i + 1] = r300PackFloat32(fp->constant[i][1]);
		rmesa->hw.r500fp_const.cmd[R300_FPP_PARAM_0 + 4 * i + 2] = r300PackFloat32(fp->constant[i][2]);
		rmesa->hw.r500fp_const.cmd[R300_FPP_PARAM_0 + 4 * i + 3] = r300PackFloat32(fp->constant[i][3]);
	}
	bump_r500fp_const_count(rmesa->hw.r500fp_const.cmd, fp->const_nr * 4);

}

void r300UpdateShaderStates(r300ContextPtr rmesa)
{
	GLcontext *ctx;
	ctx = rmesa->radeon.glCtx;

	r300UpdateTextureState(ctx);

	if (rmesa->radeon.radeonScreen->chip_family >= CHIP_FAMILY_RV515)
		r500SetupPixelShader(rmesa);
	else
		r300SetupPixelShader(rmesa);

	if (rmesa->radeon.radeonScreen->chip_family >= CHIP_FAMILY_RV515)
		r500SetupRSUnit(ctx);
	else
		r300SetupRSUnit(ctx);

	if ((rmesa->radeon.radeonScreen->chip_flags & RADEON_CHIPSET_TCL))
		r300SetupVertexProgram(rmesa);

}

/**
 * Called by Mesa after an internal state update.
 */
static void r300InvalidateState(GLcontext * ctx, GLuint new_state)
{
	r300ContextPtr r300 = R300_CONTEXT(ctx);

	_swrast_InvalidateState(ctx, new_state);
	_swsetup_InvalidateState(ctx, new_state);
	_vbo_InvalidateState(ctx, new_state);
	_tnl_InvalidateState(ctx, new_state);
	_ae_invalidate_state(ctx, new_state);

	if (new_state & (_NEW_BUFFERS | _NEW_COLOR | _NEW_PIXEL)) {
		r300UpdateDrawBuffer(ctx);
	}

	r300UpdateStateParameters(ctx, new_state);

	r300->NewGLState |= new_state;
}

/**
 * Calculate initial hardware state and register state functions.
 * Assumes that the command buffer and state atoms have been
 * initialized already.
 */
void r300InitState(r300ContextPtr r300)
{
	GLcontext *ctx = r300->radeon.glCtx;
	GLuint depth_fmt;

	radeonInitState(&r300->radeon);

	switch (ctx->Visual.depthBits) {
	case 16:
		r300->state.depth.scale = 1.0 / (GLfloat) 0xffff;
		depth_fmt = R300_DEPTHFORMAT_16BIT_INT_Z;
		r300->state.stencil.clear = 0x00000000;
		break;
	case 24:
		r300->state.depth.scale = 1.0 / (GLfloat) 0xffffff;
		depth_fmt = R300_DEPTHFORMAT_24BIT_INT_Z_8BIT_STENCIL;
		r300->state.stencil.clear = 0x00ff0000;
		break;
	default:
		fprintf(stderr, "Error: Unsupported depth %d... exiting\n",
			ctx->Visual.depthBits);
		_mesa_exit(-1);
	}

	/* Only have hw stencil when depth buffer is 24 bits deep */
	r300->state.stencil.hw_stencil = (ctx->Visual.stencilBits > 0 &&
					  ctx->Visual.depthBits == 24);

	memset(&(r300->state.texture), 0, sizeof(r300->state.texture));

	r300ResetHwState(r300);
}

static void r300RenderMode(GLcontext * ctx, GLenum mode)
{
	r300ContextPtr rmesa = R300_CONTEXT(ctx);
	(void)rmesa;
	(void)mode;
}

void r300UpdateClipPlanes( GLcontext *ctx )
{
	r300ContextPtr rmesa = R300_CONTEXT(ctx);
	GLuint p;
	
	for (p = 0; p < ctx->Const.MaxClipPlanes; p++) {
		if (ctx->Transform.ClipPlanesEnabled & (1 << p)) {
			GLint *ip = (GLint *)ctx->Transform._ClipUserPlane[p];
			
			R300_STATECHANGE( rmesa, vpucp[p] );
			rmesa->hw.vpucp[p].cmd[R300_VPUCP_X] = ip[0];
			rmesa->hw.vpucp[p].cmd[R300_VPUCP_Y] = ip[1];
			rmesa->hw.vpucp[p].cmd[R300_VPUCP_Z] = ip[2];
			rmesa->hw.vpucp[p].cmd[R300_VPUCP_W] = ip[3];
		}
	}
}

/**
 * Initialize driver's state callback functions
 */
void r300InitStateFuncs(struct dd_function_table *functions)
{
	radeonInitStateFuncs(functions);

	functions->UpdateState = r300InvalidateState;
	functions->AlphaFunc = r300AlphaFunc;
	functions->BlendColor = r300BlendColor;
	functions->BlendEquationSeparate = r300BlendEquationSeparate;
	functions->BlendFuncSeparate = r300BlendFuncSeparate;
	functions->Enable = r300Enable;
	functions->ColorMask = r300ColorMask;
	functions->DepthFunc = r300DepthFunc;
	functions->DepthMask = r300DepthMask;
	functions->CullFace = r300CullFace;
	functions->Fogfv = r300Fogfv;
	functions->FrontFace = r300FrontFace;
	functions->ShadeModel = r300ShadeModel;

	/* Stencil related */
	functions->ClearStencil = r300ClearStencil;
	functions->StencilFuncSeparate = r300StencilFuncSeparate;
	functions->StencilMaskSeparate = r300StencilMaskSeparate;
	functions->StencilOpSeparate = r300StencilOpSeparate;

	/* Viewport related */
	functions->Viewport = r300Viewport;
	functions->DepthRange = r300DepthRange;
	functions->PointSize = r300PointSize;
	functions->LineWidth = r300LineWidth;

	functions->PolygonOffset = r300PolygonOffset;
	functions->PolygonMode = r300PolygonMode;

	functions->RenderMode = r300RenderMode;

	functions->ClipPlane = r300ClipPlane;
}<|MERGE_RESOLUTION|>--- conflicted
+++ resolved
@@ -1891,49 +1891,11 @@
 	}
 }
 
-<<<<<<< HEAD
-/* FIXME: move near the MIN2 define. */
 #define MIN3(a, b, c)	((a) < (b) ? MIN2(a, c) : MIN2(b, c))
 
-/* FIXME: need to add a structure for per-card/chipset values; they are
- * currently hard-coded. */
+
 static void r300VapCntl(r300ContextPtr rmesa, GLuint input_count,
 			GLuint output_count, GLuint temp_count)
-{
-	int cmd_reserved = 0;
-	int cmd_written = 0;
-	drm_radeon_cmd_header_t *cmd = NULL;
-
-	int vtx_mem_size = 72;	/* FIXME: R3XX vs R5XX */
-
-	/* Flush PVS engine before changing PVS_NUM_SLOTS, PVS_NUM_CNTRLS.
-	 * See r500 docs 6.5.2 */
-	reg_start(R300_VAP_PVS_WAITIDLE, 0);
-	e32(0x00000000);
-
-	/* avoid division by zero */
-	if (input_count == 0)
-		input_count = 1;
-	if (output_count == 0)
-		output_count = 1;
-	if (temp_count == 0)
-		temp_count = 1;
-
-	int pvs_num_slots =
-	    MIN3(10, vtx_mem_size / input_count, vtx_mem_size / output_count);
-	int pvs_num_cntrls = MIN2(6, vtx_mem_size / temp_count);
-
-	R300_STATECHANGE(rmesa, vap_cntl);
-	rmesa->hw.vap_cntl.cmd[1] =
-	    (pvs_num_slots << R300_VAP_CNTL__PVS_NUM_SLOTS__SHIFT) |
-	    (pvs_num_cntrls << R300_VAP_CNTL__PVS_NUM_CNTRLS__SHIFT) |
-	    (4 << R300_VAP_CNTL__PVS_NUM_FPUS__SHIFT) |
-	    (12 << R300_VAP_CNTL__VF_MAX_VTX_NUM__SHIFT) |
-	    R500_VAP_CNTL__TCL_STATE_OPTIMIZATION;
-=======
-#define MIN3(a,b,c) ((a)<(b) ? MIN2(a, c): MIN2(b, c))
-
-static void r300VapCntl(r300ContextPtr rmesa, GLuint input_count, GLuint output_count, GLuint temp_count)
 {
     int vtx_mem_size;
     int pvs_num_slots;
@@ -1983,7 +1945,6 @@
     else
 	rmesa->hw.vap_cntl.cmd[R300_VAP_CNTL_INSTR] |= (4 << R300_PVS_NUM_FPUS_SHIFT);
 
->>>>>>> 85af4fde
 }
 
 static void r300SetupDefaultVertexProgram(r300ContextPtr rmesa)
@@ -2036,15 +1997,6 @@
     return (x >> 8) + (x & 0x00ff);
 }
 
-static int r300BitCount(int x)
-{
-	x = ((x & 0xaaaaaaaaU) >> 1) + (x & 0x55555555U);
-	x = ((x & 0xccccccccU) >> 2) + (x & 0x33333333U);
-	x = (x >> 16) + (x & 0xffff);
-	x = ((x & 0xf0f0) >> 4) + (x & 0x0f0f);
-	return (x >> 8) + (x & 0x00ff);
-}
-
 static void r300SetupRealVertexProgram(r300ContextPtr rmesa)
 {
 	GLcontext *ctx = rmesa->radeon.glCtx;
@@ -2066,16 +2018,9 @@
 	r300SetupVertexProgramFragment(rmesa, R300_PVS_CODE_START, &(prog->program));
 	inst_count = (prog->program.length / 4) - 1;
 
-<<<<<<< HEAD
-	r300VapCntl(rmesa, r300BitCount(prog->key.InputsRead),
-		    r300BitCount(prog->key.OutputsWritten),
-		    prog->num_temporaries);
-	
-=======
 	r300VapCntl(rmesa, bit_count(prog->key.InputsRead),
 		    bit_count(prog->key.OutputsWritten), prog->num_temporaries);
 
->>>>>>> 85af4fde
 	R300_STATECHANGE(rmesa, pvs);
 	rmesa->hw.pvs.cmd[R300_PVS_CNTL_1] =
 	  (0 << R300_PVS_FIRST_INST_SHIFT) |
