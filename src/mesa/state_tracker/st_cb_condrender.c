--- conflicted
+++ resolved
@@ -69,11 +69,7 @@
       break;
    default:
       assert(0 && "bad mode in st_BeginConditionalRender");
-<<<<<<< HEAD
-      return;
-=======
       m = PIPE_RENDER_COND_WAIT;
->>>>>>> 12eb32e3
    }
 
    pipe->render_condition(pipe, stq->pq, m);
