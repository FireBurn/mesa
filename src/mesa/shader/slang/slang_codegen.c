--- conflicted
+++ resolved
@@ -1229,11 +1229,7 @@
          else {
             callOper = inlined;
          }
-<<<<<<< HEAD
-         callOper->type = SLANG_OPER_INLINED_CALL;
-=======
          callOper->type = SLANG_OPER_NON_INLINED_CALL;
->>>>>>> d3f7b463
          callOper->fun = fun;
          callOper->label = _slang_label_new_unique((char*) fun->header.a_name);
       }
