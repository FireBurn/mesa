/*
 * Mesa 3-D graphics library
 * Version:  7.0.3
 *
 * Copyright (C) 1999-2007  Brian Paul   All Rights Reserved.
 *
 * Permission is hereby granted, free of charge, to any person obtaining a
 * copy of this software and associated documentation files (the "Software"),
 * to deal in the Software without restriction, including without limitation
 * the rights to use, copy, modify, merge, publish, distribute, sublicense,
 * and/or sell copies of the Software, and to permit persons to whom the
 * Software is furnished to do so, subject to the following conditions:
 *
 * The above copyright notice and this permission notice shall be included
 * in all copies or substantial portions of the Software.
 *
 * THE SOFTWARE IS PROVIDED "AS IS", WITHOUT WARRANTY OF ANY KIND, EXPRESS
 * OR IMPLIED, INCLUDING BUT NOT LIMITED TO THE WARRANTIES OF MERCHANTABILITY,
 * FITNESS FOR A PARTICULAR PURPOSE AND NONINFRINGEMENT.  IN NO EVENT SHALL
 * BRIAN PAUL BE LIABLE FOR ANY CLAIM, DAMAGES OR OTHER LIABILITY, WHETHER IN
 * AN ACTION OF CONTRACT, TORT OR OTHERWISE, ARISING FROM, OUT OF OR IN
 * CONNECTION WITH THE SOFTWARE OR THE USE OR OTHER DEALINGS IN THE SOFTWARE.
 */


#include "glheader.h"
#include "context.h"
#include "colormac.h"
#include "imports.h"
#include "texformat.h"

#include "s_context.h"
#include "s_texfilter.h"


/**
 * Constants for integer linear interpolation.
 */
#define ILERP_SCALE 65536.0F
#define ILERP_SHIFT 16


/**
 * Linear interpolation macros
 */
#define LERP(T, A, B)  ( (A) + (T) * ((B) - (A)) )
#define ILERP(IT, A, B)  ( (A) + (((IT) * ((B) - (A))) >> ILERP_SHIFT) )


/**
 * Do 2D/biliner interpolation of float values.
 * v00, v10, v01 and v11 are typically four texture samples in a square/box.
 * a and b are the horizontal and vertical interpolants.
 * It's important that this function is inlined when compiled with
 * optimization!  If we find that's not true on some systems, convert
 * to a macro.
 */
static INLINE GLfloat
lerp_2d(GLfloat a, GLfloat b,
        GLfloat v00, GLfloat v10, GLfloat v01, GLfloat v11)
{
   const GLfloat temp0 = LERP(a, v00, v10);
   const GLfloat temp1 = LERP(a, v01, v11);
   return LERP(b, temp0, temp1);
}


/**
 * Do 2D/biliner interpolation of integer values.
 * \sa lerp_2d
 */
static INLINE GLint
ilerp_2d(GLint ia, GLint ib,
         GLint v00, GLint v10, GLint v01, GLint v11)
{
   /* fixed point interpolants in [0, ILERP_SCALE] */
   const GLint temp0 = ILERP(ia, v00, v10);
   const GLint temp1 = ILERP(ia, v01, v11);
   return ILERP(ib, temp0, temp1);
}


/**
 * Do 3D/trilinear interpolation of float values.
 * \sa lerp_2d
 */
static INLINE GLfloat
lerp_3d(GLfloat a, GLfloat b, GLfloat c,
        GLfloat v000, GLfloat v100, GLfloat v010, GLfloat v110,
        GLfloat v001, GLfloat v101, GLfloat v011, GLfloat v111)
{
   const GLfloat temp00 = LERP(a, v000, v100);
   const GLfloat temp10 = LERP(a, v010, v110);
   const GLfloat temp01 = LERP(a, v001, v101);
   const GLfloat temp11 = LERP(a, v011, v111);
   const GLfloat temp0 = LERP(b, temp00, temp10);
   const GLfloat temp1 = LERP(b, temp01, temp11);
   return LERP(c, temp0, temp1);
}


/**
 * Do 3D/trilinear interpolation of integer values.
 * \sa lerp_2d
 */
static INLINE GLint
ilerp_3d(GLint ia, GLint ib, GLint ic,
         GLint v000, GLint v100, GLint v010, GLint v110,
         GLint v001, GLint v101, GLint v011, GLint v111)
{
   /* fixed point interpolants in [0, ILERP_SCALE] */
   const GLint temp00 = ILERP(ia, v000, v100);
   const GLint temp10 = ILERP(ia, v010, v110);
   const GLint temp01 = ILERP(ia, v001, v101);
   const GLint temp11 = ILERP(ia, v011, v111);
   const GLint temp0 = ILERP(ib, temp00, temp10);
   const GLint temp1 = ILERP(ib, temp01, temp11);
   return ILERP(ic, temp0, temp1);
}


/**
 * Do linear interpolation of colors.
 */
static INLINE void
lerp_rgba(GLchan result[4], GLfloat t, const GLchan a[4], const GLchan b[4])
{
#if CHAN_TYPE == GL_FLOAT
   result[0] = LERP(t, a[0], b[0]);
   result[1] = LERP(t, a[1], b[1]);
   result[2] = LERP(t, a[2], b[2]);
   result[3] = LERP(t, a[3], b[3]);
#elif CHAN_TYPE == GL_UNSIGNED_SHORT
   result[0] = (GLchan) (LERP(t, a[0], b[0]) + 0.5);
   result[1] = (GLchan) (LERP(t, a[1], b[1]) + 0.5);
   result[2] = (GLchan) (LERP(t, a[2], b[2]) + 0.5);
   result[3] = (GLchan) (LERP(t, a[3], b[3]) + 0.5);
#else
   /* fixed point interpolants in [0, ILERP_SCALE] */
   const GLint it = IROUND_POS(t * ILERP_SCALE);
   ASSERT(CHAN_TYPE == GL_UNSIGNED_BYTE);
   result[0] = ILERP(it, a[0], b[0]);
   result[1] = ILERP(it, a[1], b[1]);
   result[2] = ILERP(it, a[2], b[2]);
   result[3] = ILERP(it, a[3], b[3]);
#endif
}


/**
 * Do bilinear interpolation of colors.
 */
static INLINE void
lerp_rgba_2d(GLchan result[4], GLfloat a, GLfloat b,
             const GLchan t00[4], const GLchan t10[4],
             const GLchan t01[4], const GLchan t11[4])
{
#if CHAN_TYPE == GL_FLOAT
   result[0] = lerp_2d(a, b, t00[0], t10[0], t01[0], t11[0]);
   result[1] = lerp_2d(a, b, t00[1], t10[1], t01[1], t11[1]);
   result[2] = lerp_2d(a, b, t00[2], t10[2], t01[2], t11[2]);
   result[3] = lerp_2d(a, b, t00[3], t10[3], t01[3], t11[3]);
#elif CHAN_TYPE == GL_UNSIGNED_SHORT
   result[0] = (GLchan) (lerp_2d(a, b, t00[0], t10[0], t01[0], t11[0]) + 0.5);
   result[1] = (GLchan) (lerp_2d(a, b, t00[1], t10[1], t01[1], t11[1]) + 0.5);
   result[2] = (GLchan) (lerp_2d(a, b, t00[2], t10[2], t01[2], t11[2]) + 0.5);
   result[3] = (GLchan) (lerp_2d(a, b, t00[3], t10[3], t01[3], t11[3]) + 0.5);
#else
   const GLint ia = IROUND_POS(a * ILERP_SCALE);
   const GLint ib = IROUND_POS(b * ILERP_SCALE);
   ASSERT(CHAN_TYPE == GL_UNSIGNED_BYTE);
   result[0] = ilerp_2d(ia, ib, t00[0], t10[0], t01[0], t11[0]);
   result[1] = ilerp_2d(ia, ib, t00[1], t10[1], t01[1], t11[1]);
   result[2] = ilerp_2d(ia, ib, t00[2], t10[2], t01[2], t11[2]);
   result[3] = ilerp_2d(ia, ib, t00[3], t10[3], t01[3], t11[3]);
#endif
}


/**
 * Do trilinear interpolation of colors.
 */
static INLINE void
lerp_rgba_3d(GLchan result[4], GLfloat a, GLfloat b, GLfloat c,
             const GLchan t000[4], const GLchan t100[4],
             const GLchan t010[4], const GLchan t110[4],
             const GLchan t001[4], const GLchan t101[4],
             const GLchan t011[4], const GLchan t111[4])
{
   GLuint k;
   /* compiler should unroll these short loops */
#if CHAN_TYPE == GL_FLOAT
   for (k = 0; k < 4; k++) {
      result[k] = lerp_3d(a, b, c, t000[k], t100[k], t010[k], t110[k],
                                   t001[k], t101[k], t011[k], t111[k]);
   }
#elif CHAN_TYPE == GL_UNSIGNED_SHORT
   for (k = 0; k < 4; k++) {
      result[k] = (GLchan)(lerp_3d(a, b, c,
                                   t000[k], t100[k], t010[k], t110[k],
                                   t001[k], t101[k], t011[k], t111[k]) + 0.5F);
   }
#else
   GLint ia = IROUND_POS(a * ILERP_SCALE);
   GLint ib = IROUND_POS(b * ILERP_SCALE);
   GLint ic = IROUND_POS(c * ILERP_SCALE);
   for (k = 0; k < 4; k++) {
      result[k] = ilerp_3d(ia, ib, ic, t000[k], t100[k], t010[k], t110[k],
                                       t001[k], t101[k], t011[k], t111[k]);
   }
#endif
}


/**
 * If A is a signed integer, A % B doesn't give the right value for A < 0
 * (in terms of texture repeat).  Just casting to unsigned fixes that.
 */
#define REMAINDER(A, B) ((unsigned) (A) % (unsigned) (B))


/**
 * Used to compute texel locations for linear sampling.
 * Input:
 *    wrapMode = GL_REPEAT, GL_CLAMP, GL_CLAMP_TO_EDGE, GL_CLAMP_TO_BORDER
 *    S = texcoord in [0,1]
 *    SIZE = width (or height or depth) of texture
 * Output:
 *    U = texcoord in [0, width]
 *    I0, I1 = two nearest texel indexes
 */
#define COMPUTE_LINEAR_TEXEL_LOCATIONS(wrapMode, S, U, SIZE, I0, I1)	\
{									\
   switch (wrapMode) {							\
   case GL_REPEAT:							\
      U = S * SIZE - 0.5F;						\
      if (img->_IsPowerOfTwo) {						\
         I0 = IFLOOR(U) & (SIZE - 1);					\
         I1 = (I0 + 1) & (SIZE - 1);					\
      }									\
      else {								\
         I0 = REMAINDER(IFLOOR(U), SIZE);				\
         I1 = REMAINDER(I0 + 1, SIZE);					\
      }									\
      break;								\
   case GL_CLAMP_TO_EDGE:						\
      if (S <= 0.0F)							\
         U = 0.0F;							\
      else if (S >= 1.0F)						\
         U = (GLfloat) SIZE;						\
      else								\
         U = S * SIZE;							\
      U -= 0.5F;							\
      I0 = IFLOOR(U);							\
      I1 = I0 + 1;							\
      if (I0 < 0)							\
         I0 = 0;							\
      if (I1 >= (GLint) SIZE)						\
         I1 = SIZE - 1;							\
      break;								\
   case GL_CLAMP_TO_BORDER:						\
      {									\
         const GLfloat min = -1.0F / (2.0F * SIZE);			\
         const GLfloat max = 1.0F - min;				\
         if (S <= min)							\
            U = min * SIZE;						\
         else if (S >= max)						\
            U = max * SIZE;						\
         else								\
            U = S * SIZE;						\
         U -= 0.5F;							\
         I0 = IFLOOR(U);						\
         I1 = I0 + 1;							\
      }									\
      break;								\
   case GL_MIRRORED_REPEAT:						\
      {									\
         const GLint flr = IFLOOR(S);					\
         if (flr & 1)							\
            U = 1.0F - (S - (GLfloat) flr);	/* flr is odd */	\
         else								\
            U = S - (GLfloat) flr;		/* flr is even */	\
         U = (U * SIZE) - 0.5F;						\
         I0 = IFLOOR(U);						\
         I1 = I0 + 1;							\
         if (I0 < 0)							\
            I0 = 0;							\
         if (I1 >= (GLint) SIZE)					\
            I1 = SIZE - 1;						\
      }									\
      break;								\
   case GL_MIRROR_CLAMP_EXT:						\
      U = FABSF(S);							\
      if (U >= 1.0F)							\
         U = (GLfloat) SIZE;						\
      else								\
         U *= SIZE;							\
      U -= 0.5F;							\
      I0 = IFLOOR(U);							\
      I1 = I0 + 1;							\
      break;								\
   case GL_MIRROR_CLAMP_TO_EDGE_EXT:					\
      U = FABSF(S);							\
      if (U >= 1.0F)							\
         U = (GLfloat) SIZE;						\
      else								\
         U *= SIZE;							\
      U -= 0.5F;							\
      I0 = IFLOOR(U);							\
      I1 = I0 + 1;							\
      if (I0 < 0)							\
         I0 = 0;							\
      if (I1 >= (GLint) SIZE)						\
         I1 = SIZE - 1;							\
      break;								\
   case GL_MIRROR_CLAMP_TO_BORDER_EXT:					\
      {									\
         const GLfloat min = -1.0F / (2.0F * SIZE);			\
         const GLfloat max = 1.0F - min;				\
         U = FABSF(S);							\
         if (U <= min)							\
            U = min * SIZE;						\
         else if (U >= max)						\
            U = max * SIZE;						\
         else								\
            U *= SIZE;							\
         U -= 0.5F;							\
         I0 = IFLOOR(U);						\
         I1 = I0 + 1;							\
      }									\
      break;								\
   case GL_CLAMP:							\
      if (S <= 0.0F)							\
         U = 0.0F;							\
      else if (S >= 1.0F)						\
         U = (GLfloat) SIZE;						\
      else								\
         U = S * SIZE;							\
      U -= 0.5F;							\
      I0 = IFLOOR(U);							\
      I1 = I0 + 1;							\
      break;								\
   default:								\
      _mesa_problem(ctx, "Bad wrap mode");				\
   }									\
}


/**
 * Used to compute texel location for nearest sampling.
 */
#define COMPUTE_NEAREST_TEXEL_LOCATION(wrapMode, S, SIZE, I)		\
{									\
   switch (wrapMode) {							\
   case GL_REPEAT:							\
      /* s limited to [0,1) */						\
      /* i limited to [0,size-1] */					\
      I = IFLOOR(S * SIZE);						\
      if (img->_IsPowerOfTwo)						\
         I &= (SIZE - 1);						\
      else								\
         I = REMAINDER(I, SIZE);					\
      break;								\
   case GL_CLAMP_TO_EDGE:						\
      {									\
         /* s limited to [min,max] */					\
         /* i limited to [0, size-1] */					\
         const GLfloat min = 1.0F / (2.0F * SIZE);			\
         const GLfloat max = 1.0F - min;				\
         if (S < min)							\
            I = 0;							\
         else if (S > max)						\
            I = SIZE - 1;						\
         else								\
            I = IFLOOR(S * SIZE);					\
      }									\
      break;								\
   case GL_CLAMP_TO_BORDER:						\
      {									\
         /* s limited to [min,max] */					\
         /* i limited to [-1, size] */					\
         const GLfloat min = -1.0F / (2.0F * SIZE);			\
         const GLfloat max = 1.0F - min;				\
         if (S <= min)							\
            I = -1;							\
         else if (S >= max)						\
            I = SIZE;							\
         else								\
            I = IFLOOR(S * SIZE);					\
      }									\
      break;								\
   case GL_MIRRORED_REPEAT:						\
      {									\
         const GLfloat min = 1.0F / (2.0F * SIZE);			\
         const GLfloat max = 1.0F - min;				\
         const GLint flr = IFLOOR(S);					\
         GLfloat u;							\
         if (flr & 1)							\
            u = 1.0F - (S - (GLfloat) flr);	/* flr is odd */	\
         else								\
            u = S - (GLfloat) flr;		/* flr is even */	\
         if (u < min)							\
            I = 0;							\
         else if (u > max)						\
            I = SIZE - 1;						\
         else								\
            I = IFLOOR(u * SIZE);					\
      }									\
      break;								\
   case GL_MIRROR_CLAMP_EXT:						\
      {									\
         /* s limited to [0,1] */					\
         /* i limited to [0,size-1] */					\
         const GLfloat u = FABSF(S);					\
         if (u <= 0.0F)							\
            I = 0;							\
         else if (u >= 1.0F)						\
            I = SIZE - 1;						\
         else								\
            I = IFLOOR(u * SIZE);					\
      }									\
      break;								\
   case GL_MIRROR_CLAMP_TO_EDGE_EXT:					\
      {									\
         /* s limited to [min,max] */					\
         /* i limited to [0, size-1] */					\
         const GLfloat min = 1.0F / (2.0F * SIZE);			\
         const GLfloat max = 1.0F - min;				\
         const GLfloat u = FABSF(S);					\
         if (u < min)							\
            I = 0;							\
         else if (u > max)						\
            I = SIZE - 1;						\
         else								\
            I = IFLOOR(u * SIZE);					\
      }									\
      break;								\
   case GL_MIRROR_CLAMP_TO_BORDER_EXT:					\
      {									\
         /* s limited to [min,max] */					\
         /* i limited to [0, size-1] */					\
         const GLfloat min = -1.0F / (2.0F * SIZE);			\
         const GLfloat max = 1.0F - min;				\
         const GLfloat u = FABSF(S);					\
         if (u < min)							\
            I = -1;							\
         else if (u > max)						\
            I = SIZE;							\
         else								\
            I = IFLOOR(u * SIZE);					\
      }									\
      break;								\
   case GL_CLAMP:							\
      /* s limited to [0,1] */						\
      /* i limited to [0,size-1] */					\
      if (S <= 0.0F)							\
         I = 0;								\
      else if (S >= 1.0F)						\
         I = SIZE - 1;							\
      else								\
         I = IFLOOR(S * SIZE);						\
      break;								\
   default:								\
      _mesa_problem(ctx, "Bad wrap mode");				\
   }									\
}


/* Power of two image sizes only */
#define COMPUTE_LINEAR_REPEAT_TEXEL_LOCATION(S, U, SIZE, I0, I1)	\
{									\
   U = S * SIZE - 0.5F;							\
   I0 = IFLOOR(U) & (SIZE - 1);						\
   I1 = (I0 + 1) & (SIZE - 1);						\
}


/**
 * For linear interpolation between mipmap levels N and N+1, this function
 * computes N.
 */
static INLINE GLint
linear_mipmap_level(const struct gl_texture_object *tObj, GLfloat lambda)
{
   if (lambda < 0.0F)
      return tObj->BaseLevel;
   else if (lambda > tObj->_MaxLambda)
      return (GLint) (tObj->BaseLevel + tObj->_MaxLambda);
   else
      return (GLint) (tObj->BaseLevel + lambda);
}


/**
 * Compute the nearest mipmap level to take texels from.
 */
static INLINE GLint
nearest_mipmap_level(const struct gl_texture_object *tObj, GLfloat lambda)
{
   GLfloat l;
   GLint level;
   if (lambda <= 0.5F)
      l = 0.0F;
   else if (lambda > tObj->_MaxLambda + 0.4999F)
      l = tObj->_MaxLambda + 0.4999F;
   else
      l = lambda;
   level = (GLint) (tObj->BaseLevel + l + 0.5F);
   if (level > tObj->_MaxLevel)
      level = tObj->_MaxLevel;
   return level;
}



/*
 * Note, the FRAC macro has to work perfectly.  Otherwise you'll sometimes
 * see 1-pixel bands of improperly weighted linear-filtered textures.
 * The tests/texwrap.c demo is a good test.
 * Also note, FRAC(x) doesn't truly return the fractional part of x for x < 0.
 * Instead, if x < 0 then FRAC(x) = 1 - true_frac(x).
 */
#define FRAC(f)  ((f) - IFLOOR(f))



/*
 * Bitflags for texture border color sampling.
 */
#define I0BIT   1
#define I1BIT   2
#define J0BIT   4
#define J1BIT   8
#define K0BIT  16
#define K1BIT  32



/*
 * The lambda[] array values are always monotonic.  Either the whole span
 * will be minified, magnified, or split between the two.  This function
 * determines the subranges in [0, n-1] that are to be minified or magnified.
 */
static INLINE void
compute_min_mag_ranges(const struct gl_texture_object *tObj,
                       GLuint n, const GLfloat lambda[],
                       GLuint *minStart, GLuint *minEnd,
                       GLuint *magStart, GLuint *magEnd)
{
   GLfloat minMagThresh;

   /* we shouldn't be here if minfilter == magfilter */
   ASSERT(tObj->MinFilter != tObj->MagFilter);

   /* This bit comes from the OpenGL spec: */
   if (tObj->MagFilter == GL_LINEAR
       && (tObj->MinFilter == GL_NEAREST_MIPMAP_NEAREST ||
           tObj->MinFilter == GL_NEAREST_MIPMAP_LINEAR)) {
      minMagThresh = 0.5F;
   }
   else {
      minMagThresh = 0.0F;
   }

#if 0
   /* DEBUG CODE: Verify that lambda[] is monotonic.
    * We can't really use this because the inaccuracy in the LOG2 function
    * causes this test to fail, yet the resulting texturing is correct.
    */
   if (n > 1) {
      GLuint i;
      printf("lambda delta = %g\n", lambda[0] - lambda[n-1]);
      if (lambda[0] >= lambda[n-1]) { /* decreasing */
         for (i = 0; i < n - 1; i++) {
            ASSERT((GLint) (lambda[i] * 10) >= (GLint) (lambda[i+1] * 10));
         }
      }
      else { /* increasing */
         for (i = 0; i < n - 1; i++) {
            ASSERT((GLint) (lambda[i] * 10) <= (GLint) (lambda[i+1] * 10));
         }
      }
   }
#endif /* DEBUG */

   if (lambda[0] <= minMagThresh && (n <= 1 || lambda[n-1] <= minMagThresh)) {
      /* magnification for whole span */
      *magStart = 0;
      *magEnd = n;
      *minStart = *minEnd = 0;
   }
   else if (lambda[0] > minMagThresh && (n <=1 || lambda[n-1] > minMagThresh)) {
      /* minification for whole span */
      *minStart = 0;
      *minEnd = n;
      *magStart = *magEnd = 0;
   }
   else {
      /* a mix of minification and magnification */
      GLuint i;
      if (lambda[0] > minMagThresh) {
         /* start with minification */
         for (i = 1; i < n; i++) {
            if (lambda[i] <= minMagThresh)
               break;
         }
         *minStart = 0;
         *minEnd = i;
         *magStart = i;
         *magEnd = n;
      }
      else {
         /* start with magnification */
         for (i = 1; i < n; i++) {
            if (lambda[i] > minMagThresh)
               break;
         }
         *magStart = 0;
         *magEnd = i;
         *minStart = i;
         *minEnd = n;
      }
   }

#if 0
   /* Verify the min/mag Start/End values
    * We don't use this either (see above)
    */
   {
      GLint i;
      for (i = 0; i < n; i++) {
         if (lambda[i] > minMagThresh) {
            /* minification */
            ASSERT(i >= *minStart);
            ASSERT(i < *minEnd);
         }
         else {
            /* magnification */
            ASSERT(i >= *magStart);
            ASSERT(i < *magEnd);
         }
      }
   }
#endif
}


/**********************************************************************/
/*                    1-D Texture Sampling Functions                  */
/**********************************************************************/

/*
 * Return the texture sample for coordinate (s) using GL_NEAREST filter.
 */
static void
sample_1d_nearest(GLcontext *ctx,
                  const struct gl_texture_object *tObj,
                  const struct gl_texture_image *img,
                  const GLfloat texcoord[4], GLchan rgba[4])
{
   const GLint width = img->Width2;  /* without border, power of two */
   GLint i;
   COMPUTE_NEAREST_TEXEL_LOCATION(tObj->WrapS, texcoord[0], width, i);
   /* skip over the border, if any */
   i += img->Border;
   if (i < 0 || i >= (GLint) img->Width) {
      /* Need this test for GL_CLAMP_TO_BORDER mode */
      COPY_CHAN4(rgba, tObj->_BorderChan);
   }
   else {
      img->FetchTexelc(img, i, 0, 0, rgba);
   }
}


/*
 * Return the texture sample for coordinate (s) using GL_LINEAR filter.
 */
static void
sample_1d_linear(GLcontext *ctx,
                 const struct gl_texture_object *tObj,
                 const struct gl_texture_image *img,
                 const GLfloat texcoord[4], GLchan rgba[4])
{
   const GLint width = img->Width2;
   GLint i0, i1;
   GLfloat u;
   GLbitfield useBorderColor = 0x0;
   GLfloat a;
   GLchan t0[4], t1[4];  /* texels */

   COMPUTE_LINEAR_TEXEL_LOCATIONS(tObj->WrapS, texcoord[0], u, width, i0, i1);

   if (img->Border) {
      i0 += img->Border;
      i1 += img->Border;
   }
   else {
      if (i0 < 0 || i0 >= width)   useBorderColor |= I0BIT;
      if (i1 < 0 || i1 >= width)   useBorderColor |= I1BIT;
   }

   /* fetch texel colors */
   if (useBorderColor & I0BIT) {
      COPY_CHAN4(t0, tObj->_BorderChan);
   }
   else {
      img->FetchTexelc(img, i0, 0, 0, t0);
   }
   if (useBorderColor & I1BIT) {
      COPY_CHAN4(t1, tObj->_BorderChan);
   }
   else {
      img->FetchTexelc(img, i1, 0, 0, t1);
   }

   a = FRAC(u);
   lerp_rgba(rgba, a, t0, t1);
}


static void
sample_1d_nearest_mipmap_nearest(GLcontext *ctx,
                                 const struct gl_texture_object *tObj,
                                 GLuint n, const GLfloat texcoord[][4],
                                 const GLfloat lambda[], GLchan rgba[][4])
{
   GLuint i;
   ASSERT(lambda != NULL);
   for (i = 0; i < n; i++) {
      GLint level = nearest_mipmap_level(tObj, lambda[i]);
      sample_1d_nearest(ctx, tObj, tObj->Image[0][level], texcoord[i], rgba[i]);
   }
}


static void
sample_1d_linear_mipmap_nearest(GLcontext *ctx,
                                const struct gl_texture_object *tObj,
                                GLuint n, const GLfloat texcoord[][4],
                                const GLfloat lambda[], GLchan rgba[][4])
{
   GLuint i;
   ASSERT(lambda != NULL);
   for (i = 0; i < n; i++) {
      GLint level = nearest_mipmap_level(tObj, lambda[i]);
      sample_1d_linear(ctx, tObj, tObj->Image[0][level], texcoord[i], rgba[i]);
   }
}


static void
sample_1d_nearest_mipmap_linear(GLcontext *ctx,
                                const struct gl_texture_object *tObj,
                                GLuint n, const GLfloat texcoord[][4],
                                const GLfloat lambda[], GLchan rgba[][4])
{
   GLuint i;
   ASSERT(lambda != NULL);
   for (i = 0; i < n; i++) {
      GLint level = linear_mipmap_level(tObj, lambda[i]);
      if (level >= tObj->_MaxLevel) {
         sample_1d_nearest(ctx, tObj, tObj->Image[0][tObj->_MaxLevel],
                           texcoord[i], rgba[i]);
      }
      else {
         GLchan t0[4], t1[4];
         const GLfloat f = FRAC(lambda[i]);
         sample_1d_nearest(ctx, tObj, tObj->Image[0][level  ], texcoord[i], t0);
         sample_1d_nearest(ctx, tObj, tObj->Image[0][level+1], texcoord[i], t1);
         lerp_rgba(rgba[i], f, t0, t1);
      }
   }
}



static void
sample_1d_linear_mipmap_linear(GLcontext *ctx,
                               const struct gl_texture_object *tObj,
                               GLuint n, const GLfloat texcoord[][4],
                               const GLfloat lambda[], GLchan rgba[][4])
{
   GLuint i;
   ASSERT(lambda != NULL);
   for (i = 0; i < n; i++) {
      GLint level = linear_mipmap_level(tObj, lambda[i]);
      if (level >= tObj->_MaxLevel) {
         sample_1d_linear(ctx, tObj, tObj->Image[0][tObj->_MaxLevel],
                          texcoord[i], rgba[i]);
      }
      else {
         GLchan t0[4], t1[4];
         const GLfloat f = FRAC(lambda[i]);
         sample_1d_linear(ctx, tObj, tObj->Image[0][level  ], texcoord[i], t0);
         sample_1d_linear(ctx, tObj, tObj->Image[0][level+1], texcoord[i], t1);
         lerp_rgba(rgba[i], f, t0, t1);
      }
   }
}



static void
sample_nearest_1d( GLcontext *ctx,
                   const struct gl_texture_object *tObj, GLuint n,
                   const GLfloat texcoords[][4], const GLfloat lambda[],
                   GLchan rgba[][4] )
{
   GLuint i;
   struct gl_texture_image *image = tObj->Image[0][tObj->BaseLevel];
   (void) lambda;
   for (i=0;i<n;i++) {
      sample_1d_nearest(ctx, tObj, image, texcoords[i], rgba[i]);
   }
}



static void
sample_linear_1d( GLcontext *ctx,
                  const struct gl_texture_object *tObj, GLuint n,
                  const GLfloat texcoords[][4], const GLfloat lambda[],
                  GLchan rgba[][4] )
{
   GLuint i;
   struct gl_texture_image *image = tObj->Image[0][tObj->BaseLevel];
   (void) lambda;
   for (i=0;i<n;i++) {
      sample_1d_linear(ctx, tObj, image, texcoords[i], rgba[i]);
   }
}


/*
 * Given an (s) texture coordinate and lambda (level of detail) value,
 * return a texture sample.
 *
 */
static void
sample_lambda_1d( GLcontext *ctx,
                  const struct gl_texture_object *tObj, GLuint n,
                  const GLfloat texcoords[][4],
                  const GLfloat lambda[], GLchan rgba[][4] )
{
   GLuint minStart, minEnd;  /* texels with minification */
   GLuint magStart, magEnd;  /* texels with magnification */
   GLuint i;

   ASSERT(lambda != NULL);
   compute_min_mag_ranges(tObj, n, lambda,
                          &minStart, &minEnd, &magStart, &magEnd);

   if (minStart < minEnd) {
      /* do the minified texels */
      const GLuint m = minEnd - minStart;
      switch (tObj->MinFilter) {
      case GL_NEAREST:
         for (i = minStart; i < minEnd; i++)
            sample_1d_nearest(ctx, tObj, tObj->Image[0][tObj->BaseLevel],
                              texcoords[i], rgba[i]);
         break;
      case GL_LINEAR:
         for (i = minStart; i < minEnd; i++)
            sample_1d_linear(ctx, tObj, tObj->Image[0][tObj->BaseLevel],
                             texcoords[i], rgba[i]);
         break;
      case GL_NEAREST_MIPMAP_NEAREST:
         sample_1d_nearest_mipmap_nearest(ctx, tObj, m, texcoords + minStart,
                                          lambda + minStart, rgba + minStart);
         break;
      case GL_LINEAR_MIPMAP_NEAREST:
         sample_1d_linear_mipmap_nearest(ctx, tObj, m, texcoords + minStart,
                                         lambda + minStart, rgba + minStart);
         break;
      case GL_NEAREST_MIPMAP_LINEAR:
         sample_1d_nearest_mipmap_linear(ctx, tObj, m, texcoords + minStart,
                                         lambda + minStart, rgba + minStart);
         break;
      case GL_LINEAR_MIPMAP_LINEAR:
         sample_1d_linear_mipmap_linear(ctx, tObj, m, texcoords + minStart,
                                        lambda + minStart, rgba + minStart);
         break;
      default:
         _mesa_problem(ctx, "Bad min filter in sample_1d_texture");
         return;
      }
   }

   if (magStart < magEnd) {
      /* do the magnified texels */
      switch (tObj->MagFilter) {
      case GL_NEAREST:
         for (i = magStart; i < magEnd; i++)
            sample_1d_nearest(ctx, tObj, tObj->Image[0][tObj->BaseLevel],
                              texcoords[i], rgba[i]);
         break;
      case GL_LINEAR:
         for (i = magStart; i < magEnd; i++)
            sample_1d_linear(ctx, tObj, tObj->Image[0][tObj->BaseLevel],
                             texcoords[i], rgba[i]);
         break;
      default:
         _mesa_problem(ctx, "Bad mag filter in sample_1d_texture");
         return;
      }
   }
}


/**********************************************************************/
/*                    2-D Texture Sampling Functions                  */
/**********************************************************************/


/*
 * Return the texture sample for coordinate (s,t) using GL_NEAREST filter.
 */
static INLINE void
sample_2d_nearest(GLcontext *ctx,
                  const struct gl_texture_object *tObj,
                  const struct gl_texture_image *img,
                  const GLfloat texcoord[4],
                  GLchan rgba[])
{
   const GLint width = img->Width2;    /* without border, power of two */
   const GLint height = img->Height2;  /* without border, power of two */
   GLint i, j;
   (void) ctx;

   COMPUTE_NEAREST_TEXEL_LOCATION(tObj->WrapS, texcoord[0], width,  i);
   COMPUTE_NEAREST_TEXEL_LOCATION(tObj->WrapT, texcoord[1], height, j);

   /* skip over the border, if any */
   i += img->Border;
   j += img->Border;

   if (i < 0 || i >= (GLint) img->Width || j < 0 || j >= (GLint) img->Height) {
      /* Need this test for GL_CLAMP_TO_BORDER mode */
      COPY_CHAN4(rgba, tObj->_BorderChan);
   }
   else {
      img->FetchTexelc(img, i, j, 0, rgba);
   }
}



/**
 * Return the texture sample for coordinate (s,t) using GL_LINEAR filter.
 * New sampling code contributed by Lynn Quam <quam@ai.sri.com>.
 */
static INLINE void
sample_2d_linear(GLcontext *ctx,
                 const struct gl_texture_object *tObj,
                 const struct gl_texture_image *img,
                 const GLfloat texcoord[4],
                 GLchan rgba[])
{
   const GLint width = img->Width2;
   const GLint height = img->Height2;
   GLint i0, j0, i1, j1;
   GLbitfield useBorderColor = 0x0;
   GLfloat u, v;
   GLfloat a, b;
   GLchan t00[4], t10[4], t01[4], t11[4]; /* sampled texel colors */

   COMPUTE_LINEAR_TEXEL_LOCATIONS(tObj->WrapS, texcoord[0], u, width,  i0, i1);
   COMPUTE_LINEAR_TEXEL_LOCATIONS(tObj->WrapT, texcoord[1], v, height, j0, j1);

   if (img->Border) {
      i0 += img->Border;
      i1 += img->Border;
      j0 += img->Border;
      j1 += img->Border;
   }
   else {
      if (i0 < 0 || i0 >= width)   useBorderColor |= I0BIT;
      if (i1 < 0 || i1 >= width)   useBorderColor |= I1BIT;
      if (j0 < 0 || j0 >= height)  useBorderColor |= J0BIT;
      if (j1 < 0 || j1 >= height)  useBorderColor |= J1BIT;
   }

   /* fetch four texel colors */
   if (useBorderColor & (I0BIT | J0BIT)) {
      COPY_CHAN4(t00, tObj->_BorderChan);
   }
   else {
      img->FetchTexelc(img, i0, j0, 0, t00);
   }
   if (useBorderColor & (I1BIT | J0BIT)) {
      COPY_CHAN4(t10, tObj->_BorderChan);
   }
   else {
      img->FetchTexelc(img, i1, j0, 0, t10);
   }
   if (useBorderColor & (I0BIT | J1BIT)) {
      COPY_CHAN4(t01, tObj->_BorderChan);
   }
   else {
      img->FetchTexelc(img, i0, j1, 0, t01);
   }
   if (useBorderColor & (I1BIT | J1BIT)) {
      COPY_CHAN4(t11, tObj->_BorderChan);
   }
   else {
      img->FetchTexelc(img, i1, j1, 0, t11);
   }

   a = FRAC(u);
   b = FRAC(v);
   lerp_rgba_2d(rgba, a, b, t00, t10, t01, t11);
}


/*
 * As above, but we know WRAP_S == REPEAT and WRAP_T == REPEAT.
 * We don't have to worry about the texture border.
 */
static INLINE void
sample_2d_linear_repeat(GLcontext *ctx,
                        const struct gl_texture_object *tObj,
                        const struct gl_texture_image *img,
                        const GLfloat texcoord[4],
                        GLchan rgba[])
{
   const GLint width = img->Width2;
   const GLint height = img->Height2;
   GLint i0, j0, i1, j1;
   GLfloat u, v;
   GLfloat a, b;
   GLchan t00[4], t10[4], t01[4], t11[4]; /* sampled texel colors */

   (void) ctx;

   ASSERT(tObj->WrapS == GL_REPEAT);
   ASSERT(tObj->WrapT == GL_REPEAT);
   ASSERT(img->Border == 0);
   ASSERT(img->TexFormat->BaseFormat != GL_COLOR_INDEX);
   ASSERT(img->_IsPowerOfTwo);

   COMPUTE_LINEAR_REPEAT_TEXEL_LOCATION(texcoord[0], u, width,  i0, i1);
   COMPUTE_LINEAR_REPEAT_TEXEL_LOCATION(texcoord[1], v, height, j0, j1);

   img->FetchTexelc(img, i0, j0, 0, t00);
   img->FetchTexelc(img, i1, j0, 0, t10);
   img->FetchTexelc(img, i0, j1, 0, t01);
   img->FetchTexelc(img, i1, j1, 0, t11);

   a = FRAC(u);
   b = FRAC(v);
   lerp_rgba_2d(rgba, a, b, t00, t10, t01, t11);
}



static void
sample_2d_nearest_mipmap_nearest(GLcontext *ctx,
                                 const struct gl_texture_object *tObj,
                                 GLuint n, const GLfloat texcoord[][4],
                                 const GLfloat lambda[], GLchan rgba[][4])
{
   GLuint i;
   for (i = 0; i < n; i++) {
      GLint level = nearest_mipmap_level(tObj, lambda[i]);
      sample_2d_nearest(ctx, tObj, tObj->Image[0][level], texcoord[i], rgba[i]);
   }
}



static void
sample_2d_linear_mipmap_nearest(GLcontext *ctx,
                                const struct gl_texture_object *tObj,
                                GLuint n, const GLfloat texcoord[][4],
                                const GLfloat lambda[], GLchan rgba[][4])
{
   GLuint i;
   ASSERT(lambda != NULL);
   for (i = 0; i < n; i++) {
      GLint level = nearest_mipmap_level(tObj, lambda[i]);
      sample_2d_linear(ctx, tObj, tObj->Image[0][level], texcoord[i], rgba[i]);
   }
}



static void
sample_2d_nearest_mipmap_linear(GLcontext *ctx,
                                const struct gl_texture_object *tObj,
                                GLuint n, const GLfloat texcoord[][4],
                                const GLfloat lambda[], GLchan rgba[][4])
{
   GLuint i;
   ASSERT(lambda != NULL);
   for (i = 0; i < n; i++) {
      GLint level = linear_mipmap_level(tObj, lambda[i]);
      if (level >= tObj->_MaxLevel) {
         sample_2d_nearest(ctx, tObj, tObj->Image[0][tObj->_MaxLevel],
                           texcoord[i], rgba[i]);
      }
      else {
         GLchan t0[4], t1[4];  /* texels */
         const GLfloat f = FRAC(lambda[i]);
         sample_2d_nearest(ctx, tObj, tObj->Image[0][level  ], texcoord[i], t0);
         sample_2d_nearest(ctx, tObj, tObj->Image[0][level+1], texcoord[i], t1);
         lerp_rgba(rgba[i], f, t0, t1);
      }
   }
}



/* Trilinear filtering */
static void
sample_2d_linear_mipmap_linear( GLcontext *ctx,
                                const struct gl_texture_object *tObj,
                                GLuint n, const GLfloat texcoord[][4],
                                const GLfloat lambda[], GLchan rgba[][4] )
{
   GLuint i;
   ASSERT(lambda != NULL);
   for (i = 0; i < n; i++) {
      GLint level = linear_mipmap_level(tObj, lambda[i]);
      if (level >= tObj->_MaxLevel) {
         sample_2d_linear(ctx, tObj, tObj->Image[0][tObj->_MaxLevel],
                          texcoord[i], rgba[i]);
      }
      else {
         GLchan t0[4], t1[4];  /* texels */
         const GLfloat f = FRAC(lambda[i]);
         sample_2d_linear(ctx, tObj, tObj->Image[0][level  ], texcoord[i], t0);
         sample_2d_linear(ctx, tObj, tObj->Image[0][level+1], texcoord[i], t1);
         lerp_rgba(rgba[i], f, t0, t1);
      }
   }
}


static void
sample_2d_linear_mipmap_linear_repeat( GLcontext *ctx,
                                       const struct gl_texture_object *tObj,
                                       GLuint n, const GLfloat texcoord[][4],
                                       const GLfloat lambda[], GLchan rgba[][4] )
{
   GLuint i;
   ASSERT(lambda != NULL);
   ASSERT(tObj->WrapS == GL_REPEAT);
   ASSERT(tObj->WrapT == GL_REPEAT);
   for (i = 0; i < n; i++) {
      GLint level = linear_mipmap_level(tObj, lambda[i]);
      if (level >= tObj->_MaxLevel) {
         sample_2d_linear_repeat(ctx, tObj, tObj->Image[0][tObj->_MaxLevel],
                                 texcoord[i], rgba[i]);
      }
      else {
         GLchan t0[4], t1[4];  /* texels */
         const GLfloat f = FRAC(lambda[i]);
         sample_2d_linear_repeat(ctx, tObj, tObj->Image[0][level  ], texcoord[i], t0);
         sample_2d_linear_repeat(ctx, tObj, tObj->Image[0][level+1], texcoord[i], t1);
         lerp_rgba(rgba[i], f, t0, t1);
      }
   }
}


static void
sample_nearest_2d( GLcontext *ctx,
                   const struct gl_texture_object *tObj, GLuint n,
                   const GLfloat texcoords[][4],
                   const GLfloat lambda[], GLchan rgba[][4] )
{
   GLuint i;
   struct gl_texture_image *image = tObj->Image[0][tObj->BaseLevel];
   (void) lambda;
   for (i=0;i<n;i++) {
      sample_2d_nearest(ctx, tObj, image, texcoords[i], rgba[i]);
   }
}



static void
sample_linear_2d( GLcontext *ctx,
                  const struct gl_texture_object *tObj, GLuint n,
                  const GLfloat texcoords[][4],
                  const GLfloat lambda[], GLchan rgba[][4] )
{
   GLuint i;
   struct gl_texture_image *image = tObj->Image[0][tObj->BaseLevel];
   (void) lambda;
   if (tObj->WrapS == GL_REPEAT &&
       tObj->WrapT == GL_REPEAT &&
<<<<<<< HEAD
       image->Border == 0 &&
       image->_IsPowerOfTwo) {
=======
       image->_IsPowerOfTwo &&
       image->Border == 0) {
>>>>>>> d3f7b463
      for (i=0;i<n;i++) {
         sample_2d_linear_repeat(ctx, tObj, image, texcoords[i], rgba[i]);
      }
   }
   else {
      for (i=0;i<n;i++) {
         sample_2d_linear(ctx, tObj, image, texcoords[i], rgba[i]);
      }
   }
}


/*
 * Optimized 2-D texture sampling:
 *    S and T wrap mode == GL_REPEAT
 *    GL_NEAREST min/mag filter
 *    No border, 
 *    RowStride == Width,
 *    Format = GL_RGB
 */
static void
opt_sample_rgb_2d( GLcontext *ctx,
                   const struct gl_texture_object *tObj,
                   GLuint n, const GLfloat texcoords[][4],
                   const GLfloat lambda[], GLchan rgba[][4] )
{
   const struct gl_texture_image *img = tObj->Image[0][tObj->BaseLevel];
   const GLfloat width = (GLfloat) img->Width;
   const GLfloat height = (GLfloat) img->Height;
   const GLint colMask = img->Width - 1;
   const GLint rowMask = img->Height - 1;
   const GLint shift = img->WidthLog2;
   GLuint k;
   (void) ctx;
   (void) lambda;
   ASSERT(tObj->WrapS==GL_REPEAT);
   ASSERT(tObj->WrapT==GL_REPEAT);
   ASSERT(img->Border==0);
   ASSERT(img->TexFormat->MesaFormat==MESA_FORMAT_RGB);
   ASSERT(img->_IsPowerOfTwo);

   for (k=0; k<n; k++) {
      GLint i = IFLOOR(texcoords[k][0] * width) & colMask;
      GLint j = IFLOOR(texcoords[k][1] * height) & rowMask;
      GLint pos = (j << shift) | i;
      GLchan *texel = ((GLchan *) img->Data) + 3*pos;
      rgba[k][RCOMP] = texel[0];
      rgba[k][GCOMP] = texel[1];
      rgba[k][BCOMP] = texel[2];
   }
}


/*
 * Optimized 2-D texture sampling:
 *    S and T wrap mode == GL_REPEAT
 *    GL_NEAREST min/mag filter
 *    No border
 *    RowStride == Width,
 *    Format = GL_RGBA
 */
static void
opt_sample_rgba_2d( GLcontext *ctx,
                    const struct gl_texture_object *tObj,
                    GLuint n, const GLfloat texcoords[][4],
                    const GLfloat lambda[], GLchan rgba[][4] )
{
   const struct gl_texture_image *img = tObj->Image[0][tObj->BaseLevel];
   const GLfloat width = (GLfloat) img->Width;
   const GLfloat height = (GLfloat) img->Height;
   const GLint colMask = img->Width - 1;
   const GLint rowMask = img->Height - 1;
   const GLint shift = img->WidthLog2;
   GLuint i;
   (void) ctx;
   (void) lambda;
   ASSERT(tObj->WrapS==GL_REPEAT);
   ASSERT(tObj->WrapT==GL_REPEAT);
   ASSERT(img->Border==0);
   ASSERT(img->TexFormat->MesaFormat==MESA_FORMAT_RGBA);
   ASSERT(img->_IsPowerOfTwo);

   for (i = 0; i < n; i++) {
      const GLint col = IFLOOR(texcoords[i][0] * width) & colMask;
      const GLint row = IFLOOR(texcoords[i][1] * height) & rowMask;
      const GLint pos = (row << shift) | col;
      const GLchan *texel = ((GLchan *) img->Data) + (pos << 2);    /* pos*4 */
      COPY_CHAN4(rgba[i], texel);
   }
}


/*
 * Given an array of texture coordinate and lambda (level of detail)
 * values, return an array of texture sample.
 */
static void
sample_lambda_2d( GLcontext *ctx,
                  const struct gl_texture_object *tObj,
                  GLuint n, const GLfloat texcoords[][4],
                  const GLfloat lambda[], GLchan rgba[][4] )
{
   const struct gl_texture_image *tImg = tObj->Image[0][tObj->BaseLevel];
   GLuint minStart, minEnd;  /* texels with minification */
   GLuint magStart, magEnd;  /* texels with magnification */

   const GLboolean repeatNoBorderPOT = (tObj->WrapS == GL_REPEAT)
      && (tObj->WrapT == GL_REPEAT)
      && (tImg->Border == 0 && (tImg->Width == tImg->RowStride))
      && (tImg->TexFormat->BaseFormat != GL_COLOR_INDEX)
      && tImg->_IsPowerOfTwo;

   ASSERT(lambda != NULL);
   compute_min_mag_ranges(tObj, n, lambda,
                          &minStart, &minEnd, &magStart, &magEnd);

   if (minStart < minEnd) {
      /* do the minified texels */
      const GLuint m = minEnd - minStart;
      switch (tObj->MinFilter) {
      case GL_NEAREST:
         if (repeatNoBorderPOT) {
            switch (tImg->TexFormat->MesaFormat) {
            case MESA_FORMAT_RGB:
               opt_sample_rgb_2d(ctx, tObj, m, texcoords + minStart,
                                 NULL, rgba + minStart);
               break;
            case MESA_FORMAT_RGBA:
	       opt_sample_rgba_2d(ctx, tObj, m, texcoords + minStart,
                                  NULL, rgba + minStart);
               break;
            default:
               sample_nearest_2d(ctx, tObj, m, texcoords + minStart,
                                 NULL, rgba + minStart );
            }
         }
         else {
            sample_nearest_2d(ctx, tObj, m, texcoords + minStart,
                              NULL, rgba + minStart);
         }
         break;
      case GL_LINEAR:
	 sample_linear_2d(ctx, tObj, m, texcoords + minStart,
			  NULL, rgba + minStart);
         break;
      case GL_NEAREST_MIPMAP_NEAREST:
         sample_2d_nearest_mipmap_nearest(ctx, tObj, m,
                                          texcoords + minStart,
                                          lambda + minStart, rgba + minStart);
         break;
      case GL_LINEAR_MIPMAP_NEAREST:
         sample_2d_linear_mipmap_nearest(ctx, tObj, m, texcoords + minStart,
                                         lambda + minStart, rgba + minStart);
         break;
      case GL_NEAREST_MIPMAP_LINEAR:
         sample_2d_nearest_mipmap_linear(ctx, tObj, m, texcoords + minStart,
                                         lambda + minStart, rgba + minStart);
         break;
      case GL_LINEAR_MIPMAP_LINEAR:
         if (repeatNoBorderPOT)
            sample_2d_linear_mipmap_linear_repeat(ctx, tObj, m,
                  texcoords + minStart, lambda + minStart, rgba + minStart);
         else
            sample_2d_linear_mipmap_linear(ctx, tObj, m, texcoords + minStart,
                                        lambda + minStart, rgba + minStart);
         break;
      default:
         _mesa_problem(ctx, "Bad min filter in sample_2d_texture");
         return;
      }
   }

   if (magStart < magEnd) {
      /* do the magnified texels */
      const GLuint m = magEnd - magStart;

      switch (tObj->MagFilter) {
      case GL_NEAREST:
         if (repeatNoBorderPOT) {
            switch (tImg->TexFormat->MesaFormat) {
            case MESA_FORMAT_RGB:
               opt_sample_rgb_2d(ctx, tObj, m, texcoords + magStart,
                                 NULL, rgba + magStart);
               break;
            case MESA_FORMAT_RGBA:
	       opt_sample_rgba_2d(ctx, tObj, m, texcoords + magStart,
                                  NULL, rgba + magStart);
               break;
            default:
               sample_nearest_2d(ctx, tObj, m, texcoords + magStart,
                                 NULL, rgba + magStart );
            }
         }
         else {
            sample_nearest_2d(ctx, tObj, m, texcoords + magStart,
                              NULL, rgba + magStart);
         }
         break;
      case GL_LINEAR:
	 sample_linear_2d(ctx, tObj, m, texcoords + magStart,
			  NULL, rgba + magStart);
         break;
      default:
         _mesa_problem(ctx, "Bad mag filter in sample_lambda_2d");
      }
   }
}



/**********************************************************************/
/*                    3-D Texture Sampling Functions                  */
/**********************************************************************/

/*
 * Return the texture sample for coordinate (s,t,r) using GL_NEAREST filter.
 */
static void
sample_3d_nearest(GLcontext *ctx,
                  const struct gl_texture_object *tObj,
                  const struct gl_texture_image *img,
                  const GLfloat texcoord[4],
                  GLchan rgba[4])
{
   const GLint width = img->Width2;     /* without border, power of two */
   const GLint height = img->Height2;   /* without border, power of two */
   const GLint depth = img->Depth2;     /* without border, power of two */
   GLint i, j, k;
   (void) ctx;

   COMPUTE_NEAREST_TEXEL_LOCATION(tObj->WrapS, texcoord[0], width,  i);
   COMPUTE_NEAREST_TEXEL_LOCATION(tObj->WrapT, texcoord[1], height, j);
   COMPUTE_NEAREST_TEXEL_LOCATION(tObj->WrapR, texcoord[2], depth,  k);

   if (i < 0 || i >= (GLint) img->Width ||
       j < 0 || j >= (GLint) img->Height ||
       k < 0 || k >= (GLint) img->Depth) {
      /* Need this test for GL_CLAMP_TO_BORDER mode */
      COPY_CHAN4(rgba, tObj->_BorderChan);
   }
   else {
      img->FetchTexelc(img, i, j, k, rgba);
   }
}



/*
 * Return the texture sample for coordinate (s,t,r) using GL_LINEAR filter.
 */
static void
sample_3d_linear(GLcontext *ctx,
                 const struct gl_texture_object *tObj,
                 const struct gl_texture_image *img,
                 const GLfloat texcoord[4],
                 GLchan rgba[4])
{
   const GLint width = img->Width2;
   const GLint height = img->Height2;
   const GLint depth = img->Depth2;
   GLint i0, j0, k0, i1, j1, k1;
   GLbitfield useBorderColor = 0x0;
   GLfloat u, v, w;
   GLfloat a, b, c;
   GLchan t000[4], t010[4], t001[4], t011[4];
   GLchan t100[4], t110[4], t101[4], t111[4];

   COMPUTE_LINEAR_TEXEL_LOCATIONS(tObj->WrapS, texcoord[0], u, width,  i0, i1);
   COMPUTE_LINEAR_TEXEL_LOCATIONS(tObj->WrapT, texcoord[1], v, height, j0, j1);
   COMPUTE_LINEAR_TEXEL_LOCATIONS(tObj->WrapR, texcoord[2], w, depth,  k0, k1);

   if (img->Border) {
      i0 += img->Border;
      i1 += img->Border;
      j0 += img->Border;
      j1 += img->Border;
      k0 += img->Border;
      k1 += img->Border;
   }
   else {
      /* check if sampling texture border color */
      if (i0 < 0 || i0 >= width)   useBorderColor |= I0BIT;
      if (i1 < 0 || i1 >= width)   useBorderColor |= I1BIT;
      if (j0 < 0 || j0 >= height)  useBorderColor |= J0BIT;
      if (j1 < 0 || j1 >= height)  useBorderColor |= J1BIT;
      if (k0 < 0 || k0 >= depth)   useBorderColor |= K0BIT;
      if (k1 < 0 || k1 >= depth)   useBorderColor |= K1BIT;
   }

   /* Fetch texels */
   if (useBorderColor & (I0BIT | J0BIT | K0BIT)) {
      COPY_CHAN4(t000, tObj->_BorderChan);
   }
   else {
      img->FetchTexelc(img, i0, j0, k0, t000);
   }
   if (useBorderColor & (I1BIT | J0BIT | K0BIT)) {
      COPY_CHAN4(t100, tObj->_BorderChan);
   }
   else {
      img->FetchTexelc(img, i1, j0, k0, t100);
   }
   if (useBorderColor & (I0BIT | J1BIT | K0BIT)) {
      COPY_CHAN4(t010, tObj->_BorderChan);
   }
   else {
      img->FetchTexelc(img, i0, j1, k0, t010);
   }
   if (useBorderColor & (I1BIT | J1BIT | K0BIT)) {
      COPY_CHAN4(t110, tObj->_BorderChan);
   }
   else {
      img->FetchTexelc(img, i1, j1, k0, t110);
   }

   if (useBorderColor & (I0BIT | J0BIT | K1BIT)) {
      COPY_CHAN4(t001, tObj->_BorderChan);
   }
   else {
      img->FetchTexelc(img, i0, j0, k1, t001);
   }
   if (useBorderColor & (I1BIT | J0BIT | K1BIT)) {
      COPY_CHAN4(t101, tObj->_BorderChan);
   }
   else {
      img->FetchTexelc(img, i1, j0, k1, t101);
   }
   if (useBorderColor & (I0BIT | J1BIT | K1BIT)) {
      COPY_CHAN4(t011, tObj->_BorderChan);
   }
   else {
      img->FetchTexelc(img, i0, j1, k1, t011);
   }
   if (useBorderColor & (I1BIT | J1BIT | K1BIT)) {
      COPY_CHAN4(t111, tObj->_BorderChan);
   }
   else {
      img->FetchTexelc(img, i1, j1, k1, t111);
   }

   /* trilinear interpolation of samples */
   a = FRAC(u);
   b = FRAC(v);
   c = FRAC(w);
   lerp_rgba_3d(rgba, a, b, c, t000, t100, t010, t110, t001, t101, t011, t111);
}



static void
sample_3d_nearest_mipmap_nearest(GLcontext *ctx,
                                 const struct gl_texture_object *tObj,
                                 GLuint n, const GLfloat texcoord[][4],
                                 const GLfloat lambda[], GLchan rgba[][4] )
{
   GLuint i;
   for (i = 0; i < n; i++) {
      GLint level = nearest_mipmap_level(tObj, lambda[i]);
      sample_3d_nearest(ctx, tObj, tObj->Image[0][level], texcoord[i], rgba[i]);
   }
}


static void
sample_3d_linear_mipmap_nearest(GLcontext *ctx,
                                const struct gl_texture_object *tObj,
                                GLuint n, const GLfloat texcoord[][4],
                                const GLfloat lambda[], GLchan rgba[][4])
{
   GLuint i;
   ASSERT(lambda != NULL);
   for (i = 0; i < n; i++) {
      GLint level = nearest_mipmap_level(tObj, lambda[i]);
      sample_3d_linear(ctx, tObj, tObj->Image[0][level], texcoord[i], rgba[i]);
   }
}


static void
sample_3d_nearest_mipmap_linear(GLcontext *ctx,
                                const struct gl_texture_object *tObj,
                                GLuint n, const GLfloat texcoord[][4],
                                const GLfloat lambda[], GLchan rgba[][4])
{
   GLuint i;
   ASSERT(lambda != NULL);
   for (i = 0; i < n; i++) {
      GLint level = linear_mipmap_level(tObj, lambda[i]);
      if (level >= tObj->_MaxLevel) {
         sample_3d_nearest(ctx, tObj, tObj->Image[0][tObj->_MaxLevel],
                           texcoord[i], rgba[i]);
      }
      else {
         GLchan t0[4], t1[4];  /* texels */
         const GLfloat f = FRAC(lambda[i]);
         sample_3d_nearest(ctx, tObj, tObj->Image[0][level  ], texcoord[i], t0);
         sample_3d_nearest(ctx, tObj, tObj->Image[0][level+1], texcoord[i], t1);
         lerp_rgba(rgba[i], f, t0, t1);
      }
   }
}


static void
sample_3d_linear_mipmap_linear(GLcontext *ctx,
                               const struct gl_texture_object *tObj,
                               GLuint n, const GLfloat texcoord[][4],
                               const GLfloat lambda[], GLchan rgba[][4])
{
   GLuint i;
   ASSERT(lambda != NULL);
   for (i = 0; i < n; i++) {
      GLint level = linear_mipmap_level(tObj, lambda[i]);
      if (level >= tObj->_MaxLevel) {
         sample_3d_linear(ctx, tObj, tObj->Image[0][tObj->_MaxLevel],
                          texcoord[i], rgba[i]);
      }
      else {
         GLchan t0[4], t1[4];  /* texels */
         const GLfloat f = FRAC(lambda[i]);
         sample_3d_linear(ctx, tObj, tObj->Image[0][level  ], texcoord[i], t0);
         sample_3d_linear(ctx, tObj, tObj->Image[0][level+1], texcoord[i], t1);
         lerp_rgba(rgba[i], f, t0, t1);
      }
   }
}


static void
sample_nearest_3d(GLcontext *ctx,
                  const struct gl_texture_object *tObj, GLuint n,
                  const GLfloat texcoords[][4], const GLfloat lambda[],
                  GLchan rgba[][4])
{
   GLuint i;
   struct gl_texture_image *image = tObj->Image[0][tObj->BaseLevel];
   (void) lambda;
   for (i=0;i<n;i++) {
      sample_3d_nearest(ctx, tObj, image, texcoords[i], rgba[i]);
   }
}



static void
sample_linear_3d( GLcontext *ctx,
                  const struct gl_texture_object *tObj, GLuint n,
                  const GLfloat texcoords[][4],
		  const GLfloat lambda[], GLchan rgba[][4] )
{
   GLuint i;
   struct gl_texture_image *image = tObj->Image[0][tObj->BaseLevel];
   (void) lambda;
   for (i=0;i<n;i++) {
      sample_3d_linear(ctx, tObj, image, texcoords[i], rgba[i]);
   }
}


/*
 * Given an (s,t,r) texture coordinate and lambda (level of detail) value,
 * return a texture sample.
 */
static void
sample_lambda_3d( GLcontext *ctx,
                  const struct gl_texture_object *tObj, GLuint n,
                  const GLfloat texcoords[][4], const GLfloat lambda[],
                  GLchan rgba[][4] )
{
   GLuint minStart, minEnd;  /* texels with minification */
   GLuint magStart, magEnd;  /* texels with magnification */
   GLuint i;

   ASSERT(lambda != NULL);
   compute_min_mag_ranges(tObj, n, lambda,
                          &minStart, &minEnd, &magStart, &magEnd);

   if (minStart < minEnd) {
      /* do the minified texels */
      GLuint m = minEnd - minStart;
      switch (tObj->MinFilter) {
      case GL_NEAREST:
         for (i = minStart; i < minEnd; i++)
            sample_3d_nearest(ctx, tObj, tObj->Image[0][tObj->BaseLevel],
                              texcoords[i], rgba[i]);
         break;
      case GL_LINEAR:
         for (i = minStart; i < minEnd; i++)
            sample_3d_linear(ctx, tObj, tObj->Image[0][tObj->BaseLevel],
                             texcoords[i], rgba[i]);
         break;
      case GL_NEAREST_MIPMAP_NEAREST:
         sample_3d_nearest_mipmap_nearest(ctx, tObj, m, texcoords + minStart,
                                          lambda + minStart, rgba + minStart);
         break;
      case GL_LINEAR_MIPMAP_NEAREST:
         sample_3d_linear_mipmap_nearest(ctx, tObj, m, texcoords + minStart,
                                         lambda + minStart, rgba + minStart);
         break;
      case GL_NEAREST_MIPMAP_LINEAR:
         sample_3d_nearest_mipmap_linear(ctx, tObj, m, texcoords + minStart,
                                         lambda + minStart, rgba + minStart);
         break;
      case GL_LINEAR_MIPMAP_LINEAR:
         sample_3d_linear_mipmap_linear(ctx, tObj, m, texcoords + minStart,
                                        lambda + minStart, rgba + minStart);
         break;
      default:
         _mesa_problem(ctx, "Bad min filter in sample_3d_texture");
         return;
      }
   }

   if (magStart < magEnd) {
      /* do the magnified texels */
      switch (tObj->MagFilter) {
      case GL_NEAREST:
         for (i = magStart; i < magEnd; i++)
            sample_3d_nearest(ctx, tObj, tObj->Image[0][tObj->BaseLevel],
                              texcoords[i], rgba[i]);
         break;
      case GL_LINEAR:
         for (i = magStart; i < magEnd; i++)
            sample_3d_linear(ctx, tObj, tObj->Image[0][tObj->BaseLevel],
                             texcoords[i], rgba[i]);
         break;
      default:
         _mesa_problem(ctx, "Bad mag filter in sample_3d_texture");
         return;
      }
   }
}


/**********************************************************************/
/*                Texture Cube Map Sampling Functions                 */
/**********************************************************************/

/**
 * Choose one of six sides of a texture cube map given the texture
 * coord (rx,ry,rz).  Return pointer to corresponding array of texture
 * images.
 */
static const struct gl_texture_image **
choose_cube_face(const struct gl_texture_object *texObj,
                 const GLfloat texcoord[4], GLfloat newCoord[4])
{
   /*
      major axis
      direction     target                             sc     tc    ma
      ----------    -------------------------------    ---    ---   ---
       +rx          TEXTURE_CUBE_MAP_POSITIVE_X_EXT    -rz    -ry   rx
       -rx          TEXTURE_CUBE_MAP_NEGATIVE_X_EXT    +rz    -ry   rx
       +ry          TEXTURE_CUBE_MAP_POSITIVE_Y_EXT    +rx    +rz   ry
       -ry          TEXTURE_CUBE_MAP_NEGATIVE_Y_EXT    +rx    -rz   ry
       +rz          TEXTURE_CUBE_MAP_POSITIVE_Z_EXT    +rx    -ry   rz
       -rz          TEXTURE_CUBE_MAP_NEGATIVE_Z_EXT    -rx    -ry   rz
   */
   const GLfloat rx = texcoord[0];
   const GLfloat ry = texcoord[1];
   const GLfloat rz = texcoord[2];
   const GLfloat arx = FABSF(rx), ary = FABSF(ry), arz = FABSF(rz);
   GLuint face;
   GLfloat sc, tc, ma;

   if (arx > ary && arx > arz) {
      if (rx >= 0.0F) {
         face = FACE_POS_X;
         sc = -rz;
         tc = -ry;
         ma = arx;
      }
      else {
         face = FACE_NEG_X;
         sc = rz;
         tc = -ry;
         ma = arx;
      }
   }
   else if (ary > arx && ary > arz) {
      if (ry >= 0.0F) {
         face = FACE_POS_Y;
         sc = rx;
         tc = rz;
         ma = ary;
      }
      else {
         face = FACE_NEG_Y;
         sc = rx;
         tc = -rz;
         ma = ary;
      }
   }
   else {
      if (rz > 0.0F) {
         face = FACE_POS_Z;
         sc = rx;
         tc = -ry;
         ma = arz;
      }
      else {
         face = FACE_NEG_Z;
         sc = -rx;
         tc = -ry;
         ma = arz;
      }
   }

   newCoord[0] = ( sc / ma + 1.0F ) * 0.5F;
   newCoord[1] = ( tc / ma + 1.0F ) * 0.5F;
   return (const struct gl_texture_image **) texObj->Image[face];
}


static void
sample_nearest_cube(GLcontext *ctx,
		    const struct gl_texture_object *tObj, GLuint n,
                    const GLfloat texcoords[][4], const GLfloat lambda[],
                    GLchan rgba[][4])
{
   GLuint i;
   (void) lambda;
   for (i = 0; i < n; i++) {
      const struct gl_texture_image **images;
      GLfloat newCoord[4];
      images = choose_cube_face(tObj, texcoords[i], newCoord);
      sample_2d_nearest(ctx, tObj, images[tObj->BaseLevel],
                        newCoord, rgba[i]);
   }
}


static void
sample_linear_cube(GLcontext *ctx,
		   const struct gl_texture_object *tObj, GLuint n,
                   const GLfloat texcoords[][4],
		   const GLfloat lambda[], GLchan rgba[][4])
{
   GLuint i;
   (void) lambda;
   for (i = 0; i < n; i++) {
      const struct gl_texture_image **images;
      GLfloat newCoord[4];
      images = choose_cube_face(tObj, texcoords[i], newCoord);
      sample_2d_linear(ctx, tObj, images[tObj->BaseLevel],
                       newCoord, rgba[i]);
   }
}


static void
sample_cube_nearest_mipmap_nearest(GLcontext *ctx,
                                   const struct gl_texture_object *tObj,
                                   GLuint n, const GLfloat texcoord[][4],
                                   const GLfloat lambda[], GLchan rgba[][4])
{
   GLuint i;
   ASSERT(lambda != NULL);
   for (i = 0; i < n; i++) {
      const struct gl_texture_image **images;
      GLfloat newCoord[4];
      GLint level;
      images = choose_cube_face(tObj, texcoord[i], newCoord);

      /* XXX we actually need to recompute lambda here based on the newCoords.
       * But we would need the texcoords of adjacent fragments to compute that
       * properly, and we don't have those here.
       * For now, do an approximation:  subtracting 1 from the chosen mipmap
       * level seems to work in some test cases.
       * The same adjustment is done in the next few functions.
      */
      level = nearest_mipmap_level(tObj, lambda[i]);
      level = MAX2(level - 1, 0);

      sample_2d_nearest(ctx, tObj, images[level], newCoord, rgba[i]);
   }
}


static void
sample_cube_linear_mipmap_nearest(GLcontext *ctx,
                                  const struct gl_texture_object *tObj,
                                  GLuint n, const GLfloat texcoord[][4],
                                  const GLfloat lambda[], GLchan rgba[][4])
{
   GLuint i;
   ASSERT(lambda != NULL);
   for (i = 0; i < n; i++) {
      const struct gl_texture_image **images;
      GLfloat newCoord[4];
      GLint level = nearest_mipmap_level(tObj, lambda[i]);
      level = MAX2(level - 1, 0); /* see comment above */
      images = choose_cube_face(tObj, texcoord[i], newCoord);
      sample_2d_linear(ctx, tObj, images[level], newCoord, rgba[i]);
   }
}


static void
sample_cube_nearest_mipmap_linear(GLcontext *ctx,
                                  const struct gl_texture_object *tObj,
                                  GLuint n, const GLfloat texcoord[][4],
                                  const GLfloat lambda[], GLchan rgba[][4])
{
   GLuint i;
   ASSERT(lambda != NULL);
   for (i = 0; i < n; i++) {
      const struct gl_texture_image **images;
      GLfloat newCoord[4];
      GLint level = linear_mipmap_level(tObj, lambda[i]);
      level = MAX2(level - 1, 0); /* see comment above */
      images = choose_cube_face(tObj, texcoord[i], newCoord);
      if (level >= tObj->_MaxLevel) {
         sample_2d_nearest(ctx, tObj, images[tObj->_MaxLevel],
                           newCoord, rgba[i]);
      }
      else {
         GLchan t0[4], t1[4];  /* texels */
         const GLfloat f = FRAC(lambda[i]);
         sample_2d_nearest(ctx, tObj, images[level  ], newCoord, t0);
         sample_2d_nearest(ctx, tObj, images[level+1], newCoord, t1);
         lerp_rgba(rgba[i], f, t0, t1);
      }
   }
}


static void
sample_cube_linear_mipmap_linear(GLcontext *ctx,
                                 const struct gl_texture_object *tObj,
                                 GLuint n, const GLfloat texcoord[][4],
                                 const GLfloat lambda[], GLchan rgba[][4])
{
   GLuint i;
   ASSERT(lambda != NULL);
   for (i = 0; i < n; i++) {
      const struct gl_texture_image **images;
      GLfloat newCoord[4];
      GLint level = linear_mipmap_level(tObj, lambda[i]);
      level = MAX2(level - 1, 0); /* see comment above */
      images = choose_cube_face(tObj, texcoord[i], newCoord);
      if (level >= tObj->_MaxLevel) {
         sample_2d_linear(ctx, tObj, images[tObj->_MaxLevel],
                          newCoord, rgba[i]);
      }
      else {
         GLchan t0[4], t1[4];
         const GLfloat f = FRAC(lambda[i]);
         sample_2d_linear(ctx, tObj, images[level  ], newCoord, t0);
         sample_2d_linear(ctx, tObj, images[level+1], newCoord, t1);
         lerp_rgba(rgba[i], f, t0, t1);
      }
   }
}


static void
sample_lambda_cube( GLcontext *ctx,
		    const struct gl_texture_object *tObj, GLuint n,
		    const GLfloat texcoords[][4], const GLfloat lambda[],
		    GLchan rgba[][4])
{
   GLuint minStart, minEnd;  /* texels with minification */
   GLuint magStart, magEnd;  /* texels with magnification */

   ASSERT(lambda != NULL);
   compute_min_mag_ranges(tObj, n, lambda,
                          &minStart, &minEnd, &magStart, &magEnd);

   if (minStart < minEnd) {
      /* do the minified texels */
      const GLuint m = minEnd - minStart;
      switch (tObj->MinFilter) {
      case GL_NEAREST:
         sample_nearest_cube(ctx, tObj, m, texcoords + minStart,
                             lambda + minStart, rgba + minStart);
         break;
      case GL_LINEAR:
         sample_linear_cube(ctx, tObj, m, texcoords + minStart,
                            lambda + minStart, rgba + minStart);
         break;
      case GL_NEAREST_MIPMAP_NEAREST:
         sample_cube_nearest_mipmap_nearest(ctx, tObj, m,
                                            texcoords + minStart,
                                           lambda + minStart, rgba + minStart);
         break;
      case GL_LINEAR_MIPMAP_NEAREST:
         sample_cube_linear_mipmap_nearest(ctx, tObj, m,
                                           texcoords + minStart,
                                           lambda + minStart, rgba + minStart);
         break;
      case GL_NEAREST_MIPMAP_LINEAR:
         sample_cube_nearest_mipmap_linear(ctx, tObj, m,
                                           texcoords + minStart,
                                           lambda + minStart, rgba + minStart);
         break;
      case GL_LINEAR_MIPMAP_LINEAR:
         sample_cube_linear_mipmap_linear(ctx, tObj, m,
                                          texcoords + minStart,
                                          lambda + minStart, rgba + minStart);
         break;
      default:
         _mesa_problem(ctx, "Bad min filter in sample_lambda_cube");
      }
   }

   if (magStart < magEnd) {
      /* do the magnified texels */
      const GLuint m = magEnd - magStart;
      switch (tObj->MagFilter) {
      case GL_NEAREST:
         sample_nearest_cube(ctx, tObj, m, texcoords + magStart,
                             lambda + magStart, rgba + magStart);
         break;
      case GL_LINEAR:
         sample_linear_cube(ctx, tObj, m, texcoords + magStart,
                            lambda + magStart, rgba + magStart);
         break;
      default:
         _mesa_problem(ctx, "Bad mag filter in sample_lambda_cube");
      }
   }
}


/**********************************************************************/
/*               Texture Rectangle Sampling Functions                 */
/**********************************************************************/


/**
 * Do clamp/wrap for a texture rectangle coord, GL_NEAREST filter mode.
 */
static INLINE GLint
clamp_rect_coord_nearest(GLenum wrapMode, GLfloat coord, GLint max)
{
   if (wrapMode == GL_CLAMP) {
      return IFLOOR( CLAMP(coord, 0.0F, max - 1) );
   }
   else if (wrapMode == GL_CLAMP_TO_EDGE) {
      return IFLOOR( CLAMP(coord, 0.5F, max - 0.5F) );
   }
   else {
      return IFLOOR( CLAMP(coord, -0.5F, max + 0.5F) );
   }
}


/*
 * As above, but GL_LINEAR filtering.
 */
static INLINE void
clamp_rect_coord_linear(GLenum wrapMode, GLfloat coord, GLint max,
                        GLint *i0out, GLint *i1out)
{
   GLfloat fcol;
   GLint i0, i1;
   if (wrapMode == GL_CLAMP) {
      /* Not exactly what the spec says, but it matches NVIDIA output */
      fcol = CLAMP(coord - 0.5F, 0.0, max-1);
      i0 = IFLOOR(fcol);
      i1 = i0 + 1;
   }
   else if (wrapMode == GL_CLAMP_TO_EDGE) {
      fcol = CLAMP(coord, 0.5F, max - 0.5F);
      fcol -= 0.5F;
      i0 = IFLOOR(fcol);
      i1 = i0 + 1;
      if (i1 > max - 1)
         i1 = max - 1;
   }
   else {
      ASSERT(wrapMode == GL_CLAMP_TO_BORDER);
      fcol = CLAMP(coord, -0.5F, max + 0.5F);
      fcol -= 0.5F;
      i0 = IFLOOR(fcol);
      i1 = i0 + 1;
   }
   *i0out = i0;
   *i1out = i1;
}


static void
sample_nearest_rect(GLcontext *ctx,
		    const struct gl_texture_object *tObj, GLuint n,
                    const GLfloat texcoords[][4], const GLfloat lambda[],
                    GLchan rgba[][4])
{
   const struct gl_texture_image *img = tObj->Image[0][0];
   const GLfloat width = (GLfloat) img->Width;
   const GLfloat height = (GLfloat) img->Height;
   const GLint width_minus_1 = img->Width - 1;
   const GLint height_minus_1 = img->Height - 1;
   GLuint i;

   (void) ctx;
   (void) lambda;

   ASSERT(tObj->WrapS == GL_CLAMP ||
          tObj->WrapS == GL_CLAMP_TO_EDGE ||
          tObj->WrapS == GL_CLAMP_TO_BORDER);
   ASSERT(tObj->WrapT == GL_CLAMP ||
          tObj->WrapT == GL_CLAMP_TO_EDGE ||
          tObj->WrapT == GL_CLAMP_TO_BORDER);
   ASSERT(img->TexFormat->BaseFormat != GL_COLOR_INDEX);

   for (i = 0; i < n; i++) {
      GLint row, col;
      col = clamp_rect_coord_nearest(tObj->WrapS, texcoords[i][0], width);
      row = clamp_rect_coord_nearest(tObj->WrapT, texcoords[i][1], height);
      if (col < 0 || col > width_minus_1 || row < 0 || row > height_minus_1)
         COPY_CHAN4(rgba[i], tObj->_BorderChan);
      else
         img->FetchTexelc(img, col, row, 0, rgba[i]);
   }
}


static void
sample_linear_rect(GLcontext *ctx,
		   const struct gl_texture_object *tObj, GLuint n,
                   const GLfloat texcoords[][4],
		   const GLfloat lambda[], GLchan rgba[][4])
{
   const struct gl_texture_image *img = tObj->Image[0][0];
   const GLfloat width = (GLfloat) img->Width;
   const GLfloat height = (GLfloat) img->Height;
   const GLint width_minus_1 = img->Width - 1;
   const GLint height_minus_1 = img->Height - 1;
   GLuint i;

   (void) ctx;
   (void) lambda;

   ASSERT(tObj->WrapS == GL_CLAMP ||
          tObj->WrapS == GL_CLAMP_TO_EDGE ||
          tObj->WrapS == GL_CLAMP_TO_BORDER);
   ASSERT(tObj->WrapT == GL_CLAMP ||
          tObj->WrapT == GL_CLAMP_TO_EDGE ||
          tObj->WrapT == GL_CLAMP_TO_BORDER);
   ASSERT(img->TexFormat->BaseFormat != GL_COLOR_INDEX);

   /* XXX lots of opportunity for optimization in this loop */
   for (i = 0; i < n; i++) {
      GLfloat frow, fcol;
      GLint i0, j0, i1, j1;
      GLchan t00[4], t01[4], t10[4], t11[4];
      GLfloat a, b;
      GLbitfield useBorderColor = 0x0;

      /* NOTE: we DO NOT use [0, 1] texture coordinates! */
      if (tObj->WrapS == GL_CLAMP) {
         /* Not exactly what the spec says, but it matches NVIDIA output */
         fcol = CLAMP(texcoords[i][0] - 0.5F, 0.0, width_minus_1);
         i0 = IFLOOR(fcol);
         i1 = i0 + 1;
      }
      else if (tObj->WrapS == GL_CLAMP_TO_EDGE) {
         fcol = CLAMP(texcoords[i][0], 0.5F, width - 0.5F);
         fcol -= 0.5F;
         i0 = IFLOOR(fcol);
         i1 = i0 + 1;
         if (i1 > width_minus_1)
            i1 = width_minus_1;
      }
      else {
         ASSERT(tObj->WrapS == GL_CLAMP_TO_BORDER);
         fcol = CLAMP(texcoords[i][0], -0.5F, width + 0.5F);
         fcol -= 0.5F;
         i0 = IFLOOR(fcol);
         i1 = i0 + 1;
      }

      if (tObj->WrapT == GL_CLAMP) {
         /* Not exactly what the spec says, but it matches NVIDIA output */
         frow = CLAMP(texcoords[i][1] - 0.5F, 0.0, width_minus_1);
         j0 = IFLOOR(frow);
         j1 = j0 + 1;
      }
      else if (tObj->WrapT == GL_CLAMP_TO_EDGE) {
         frow = CLAMP(texcoords[i][1], 0.5F, height - 0.5F);
         frow -= 0.5F;
         j0 = IFLOOR(frow);
         j1 = j0 + 1;
         if (j1 > height_minus_1)
            j1 = height_minus_1;
      }
      else {
         ASSERT(tObj->WrapT == GL_CLAMP_TO_BORDER);
         frow = CLAMP(texcoords[i][1], -0.5F, height + 0.5F);
         frow -= 0.5F;
         j0 = IFLOOR(frow);
         j1 = j0 + 1;
      }

      /* compute integer rows/columns */
      if (i0 < 0 || i0 > width_minus_1)   useBorderColor |= I0BIT;
      if (i1 < 0 || i1 > width_minus_1)   useBorderColor |= I1BIT;
      if (j0 < 0 || j0 > height_minus_1)  useBorderColor |= J0BIT;
      if (j1 < 0 || j1 > height_minus_1)  useBorderColor |= J1BIT;

      /* get four texel samples */
      if (useBorderColor & (I0BIT | J0BIT))
         COPY_CHAN4(t00, tObj->_BorderChan);
      else
         img->FetchTexelc(img, i0, j0, 0, t00);

      if (useBorderColor & (I1BIT | J0BIT))
         COPY_CHAN4(t10, tObj->_BorderChan);
      else
         img->FetchTexelc(img, i1, j0, 0, t10);

      if (useBorderColor & (I0BIT | J1BIT))
         COPY_CHAN4(t01, tObj->_BorderChan);
      else
         img->FetchTexelc(img, i0, j1, 0, t01);

      if (useBorderColor & (I1BIT | J1BIT))
         COPY_CHAN4(t11, tObj->_BorderChan);
      else
         img->FetchTexelc(img, i1, j1, 0, t11);

      /* compute interpolants */
      a = FRAC(fcol);
      b = FRAC(frow);

      lerp_rgba_2d(rgba[i], a, b, t00, t10, t01, t11);
   }
}


static void
sample_lambda_rect( GLcontext *ctx,
		    const struct gl_texture_object *tObj, GLuint n,
		    const GLfloat texcoords[][4], const GLfloat lambda[],
		    GLchan rgba[][4])
{
   GLuint minStart, minEnd, magStart, magEnd;

   /* We only need lambda to decide between minification and magnification.
    * There is no mipmapping with rectangular textures.
    */
   compute_min_mag_ranges(tObj, n, lambda,
                          &minStart, &minEnd, &magStart, &magEnd);

   if (minStart < minEnd) {
      if (tObj->MinFilter == GL_NEAREST) {
         sample_nearest_rect( ctx, tObj, minEnd - minStart,
                              texcoords + minStart, NULL, rgba + minStart);
      }
      else {
         sample_linear_rect( ctx, tObj, minEnd - minStart,
                             texcoords + minStart, NULL, rgba + minStart);
      }
   }
   if (magStart < magEnd) {
      if (tObj->MagFilter == GL_NEAREST) {
         sample_nearest_rect( ctx, tObj, magEnd - magStart,
                              texcoords + magStart, NULL, rgba + magStart);
      }
      else {
         sample_linear_rect( ctx, tObj, magEnd - magStart,
                             texcoords + magStart, NULL, rgba + magStart);
      }
   }
}



/**********************************************************************/
/*                2D Texture Array Sampling Functions                 */
/**********************************************************************/

/*
 * Return the texture sample for coordinate (s,t,r) using GL_NEAREST filter.
 */
static void
sample_2d_array_nearest(GLcontext *ctx,
                        const struct gl_texture_object *tObj,
                        const struct gl_texture_image *img,
                        const GLfloat texcoord[4],
                        GLchan rgba[4])
{
   const GLint width = img->Width2;     /* without border, power of two */
   const GLint height = img->Height2;   /* without border, power of two */
   const GLint depth = img->Depth;
   GLint i, j;
   GLint array;
   (void) ctx;

   COMPUTE_NEAREST_TEXEL_LOCATION(tObj->WrapS, texcoord[0], width,  i);
   COMPUTE_NEAREST_TEXEL_LOCATION(tObj->WrapT, texcoord[1], height, j);
   array = clamp_rect_coord_nearest(tObj->WrapR, texcoord[2], depth);

   if (i < 0 || i >= (GLint) img->Width ||
       j < 0 || j >= (GLint) img->Height ||
       array < 0 || array >= (GLint) img->Depth) {
      /* Need this test for GL_CLAMP_TO_BORDER mode */
      COPY_CHAN4(rgba, tObj->_BorderChan);
   }
   else {
      img->FetchTexelc(img, i, j, array, rgba);
   }
}



/*
 * Return the texture sample for coordinate (s,t,r) using GL_LINEAR filter.
 */
static void
sample_2d_array_linear(GLcontext *ctx,
                       const struct gl_texture_object *tObj,
                       const struct gl_texture_image *img,
                       const GLfloat texcoord[4],
                       GLchan rgba[4])
{
   const GLint width = img->Width2;
   const GLint height = img->Height2;
   const GLint depth = img->Depth;
   GLint i0, j0, i1, j1;
   GLint array;
   GLbitfield useBorderColor = 0x0;
   GLfloat u, v;
   GLfloat a, b;
   GLchan t00[4], t01[4], t10[4], t11[4];

   COMPUTE_LINEAR_TEXEL_LOCATIONS(tObj->WrapS, texcoord[0], u, width,  i0, i1);
   COMPUTE_LINEAR_TEXEL_LOCATIONS(tObj->WrapT, texcoord[1], v, height, j0, j1);
   array = clamp_rect_coord_nearest(tObj->WrapR, texcoord[2], depth);

   if (array < 0 || array >= depth) {
      COPY_CHAN4(rgba, tObj->_BorderChan);
   }
   else {
      if (img->Border) {
	 i0 += img->Border;
	 i1 += img->Border;
	 j0 += img->Border;
	 j1 += img->Border;
      }
      else {
	 /* check if sampling texture border color */
	 if (i0 < 0 || i0 >= width)   useBorderColor |= I0BIT;
	 if (i1 < 0 || i1 >= width)   useBorderColor |= I1BIT;
	 if (j0 < 0 || j0 >= height)  useBorderColor |= J0BIT;
	 if (j1 < 0 || j1 >= height)  useBorderColor |= J1BIT;
      }

      /* Fetch texels */
      if (useBorderColor & (I0BIT | J0BIT)) {
	 COPY_CHAN4(t00, tObj->_BorderChan);
      }
      else {
	 img->FetchTexelc(img, i0, j0, array, t00);
      }
      if (useBorderColor & (I1BIT | J0BIT)) {
	 COPY_CHAN4(t10, tObj->_BorderChan);
      }
      else {
	 img->FetchTexelc(img, i1, j0, array, t10);
      }
      if (useBorderColor & (I0BIT | J1BIT)) {
	 COPY_CHAN4(t01, tObj->_BorderChan);
      }
      else {
	 img->FetchTexelc(img, i0, j1, array, t01);
      }
      if (useBorderColor & (I1BIT | J1BIT)) {
	 COPY_CHAN4(t11, tObj->_BorderChan);
      }
      else {
	 img->FetchTexelc(img, i1, j1, array, t11);
      }
      
      /* trilinear interpolation of samples */
      a = FRAC(u);
      b = FRAC(v);
      lerp_rgba_2d(rgba, a, b, t00, t10, t01, t11);
   }
}



static void
sample_2d_array_nearest_mipmap_nearest(GLcontext *ctx,
                                       const struct gl_texture_object *tObj,
                                       GLuint n, const GLfloat texcoord[][4],
                                       const GLfloat lambda[], GLchan rgba[][4] )
{
   GLuint i;
   for (i = 0; i < n; i++) {
      GLint level = nearest_mipmap_level(tObj, lambda[i]);
      sample_2d_array_nearest(ctx, tObj, tObj->Image[0][level], texcoord[i],
                              rgba[i]);
   }
}


static void
sample_2d_array_linear_mipmap_nearest(GLcontext *ctx,
                                      const struct gl_texture_object *tObj,
                                      GLuint n, const GLfloat texcoord[][4],
                                      const GLfloat lambda[], GLchan rgba[][4])
{
   GLuint i;
   ASSERT(lambda != NULL);
   for (i = 0; i < n; i++) {
      GLint level = nearest_mipmap_level(tObj, lambda[i]);
      sample_2d_array_linear(ctx, tObj, tObj->Image[0][level],
                             texcoord[i], rgba[i]);
   }
}


static void
sample_2d_array_nearest_mipmap_linear(GLcontext *ctx,
                                      const struct gl_texture_object *tObj,
                                      GLuint n, const GLfloat texcoord[][4],
                                      const GLfloat lambda[], GLchan rgba[][4])
{
   GLuint i;
   ASSERT(lambda != NULL);
   for (i = 0; i < n; i++) {
      GLint level = linear_mipmap_level(tObj, lambda[i]);
      if (level >= tObj->_MaxLevel) {
         sample_2d_array_nearest(ctx, tObj, tObj->Image[0][tObj->_MaxLevel],
                                 texcoord[i], rgba[i]);
      }
      else {
         GLchan t0[4], t1[4];  /* texels */
         const GLfloat f = FRAC(lambda[i]);
         sample_2d_array_nearest(ctx, tObj, tObj->Image[0][level  ], texcoord[i], t0);
         sample_2d_array_nearest(ctx, tObj, tObj->Image[0][level+1], texcoord[i], t1);
         lerp_rgba(rgba[i], f, t0, t1);
      }
   }
}


static void
sample_2d_array_linear_mipmap_linear(GLcontext *ctx,
                               const struct gl_texture_object *tObj,
                               GLuint n, const GLfloat texcoord[][4],
                               const GLfloat lambda[], GLchan rgba[][4])
{
   GLuint i;
   ASSERT(lambda != NULL);
   for (i = 0; i < n; i++) {
      GLint level = linear_mipmap_level(tObj, lambda[i]);
      if (level >= tObj->_MaxLevel) {
         sample_2d_array_linear(ctx, tObj, tObj->Image[0][tObj->_MaxLevel],
                          texcoord[i], rgba[i]);
      }
      else {
         GLchan t0[4], t1[4];  /* texels */
         const GLfloat f = FRAC(lambda[i]);
         sample_2d_array_linear(ctx, tObj, tObj->Image[0][level  ], texcoord[i], t0);
         sample_2d_array_linear(ctx, tObj, tObj->Image[0][level+1], texcoord[i], t1);
         lerp_rgba(rgba[i], f, t0, t1);
      }
   }
}


static void
sample_nearest_2d_array(GLcontext *ctx,
                  const struct gl_texture_object *tObj, GLuint n,
                  const GLfloat texcoords[][4], const GLfloat lambda[],
                  GLchan rgba[][4])
{
   GLuint i;
   struct gl_texture_image *image = tObj->Image[0][tObj->BaseLevel];
   (void) lambda;
   for (i=0;i<n;i++) {
      sample_2d_array_nearest(ctx, tObj, image, texcoords[i], rgba[i]);
   }
}



static void
sample_linear_2d_array(GLcontext *ctx,
                       const struct gl_texture_object *tObj, GLuint n,
                       const GLfloat texcoords[][4],
                       const GLfloat lambda[], GLchan rgba[][4])
{
   GLuint i;
   struct gl_texture_image *image = tObj->Image[0][tObj->BaseLevel];
   (void) lambda;
   for (i=0;i<n;i++) {
      sample_2d_array_linear(ctx, tObj, image, texcoords[i], rgba[i]);
   }
}


/*
 * Given an (s,t,r) texture coordinate and lambda (level of detail) value,
 * return a texture sample.
 */
static void
sample_lambda_2d_array(GLcontext *ctx,
                       const struct gl_texture_object *tObj, GLuint n,
                       const GLfloat texcoords[][4], const GLfloat lambda[],
                       GLchan rgba[][4])
{
   GLuint minStart, minEnd;  /* texels with minification */
   GLuint magStart, magEnd;  /* texels with magnification */
   GLuint i;

   ASSERT(lambda != NULL);
   compute_min_mag_ranges(tObj, n, lambda,
                          &minStart, &minEnd, &magStart, &magEnd);

   if (minStart < minEnd) {
      /* do the minified texels */
      GLuint m = minEnd - minStart;
      switch (tObj->MinFilter) {
      case GL_NEAREST:
         for (i = minStart; i < minEnd; i++)
            sample_2d_array_nearest(ctx, tObj, tObj->Image[0][tObj->BaseLevel],
                                    texcoords[i], rgba[i]);
         break;
      case GL_LINEAR:
         for (i = minStart; i < minEnd; i++)
            sample_2d_array_linear(ctx, tObj, tObj->Image[0][tObj->BaseLevel],
                                   texcoords[i], rgba[i]);
         break;
      case GL_NEAREST_MIPMAP_NEAREST:
         sample_2d_array_nearest_mipmap_nearest(ctx, tObj, m, texcoords + minStart,
                                                lambda + minStart, rgba + minStart);
         break;
      case GL_LINEAR_MIPMAP_NEAREST:
         sample_2d_array_linear_mipmap_nearest(ctx, tObj, m, 
                                               texcoords + minStart,
                                               lambda + minStart,
                                               rgba + minStart);
         break;
      case GL_NEAREST_MIPMAP_LINEAR:
         sample_2d_array_nearest_mipmap_linear(ctx, tObj, m, texcoords + minStart,
                                               lambda + minStart, rgba + minStart);
         break;
      case GL_LINEAR_MIPMAP_LINEAR:
         sample_2d_array_linear_mipmap_linear(ctx, tObj, m, 
                                              texcoords + minStart,
                                              lambda + minStart, 
                                              rgba + minStart);
         break;
      default:
         _mesa_problem(ctx, "Bad min filter in sample_2d_array_texture");
         return;
      }
   }

   if (magStart < magEnd) {
      /* do the magnified texels */
      switch (tObj->MagFilter) {
      case GL_NEAREST:
         for (i = magStart; i < magEnd; i++)
            sample_2d_array_nearest(ctx, tObj, tObj->Image[0][tObj->BaseLevel],
                              texcoords[i], rgba[i]);
         break;
      case GL_LINEAR:
         for (i = magStart; i < magEnd; i++)
            sample_2d_array_linear(ctx, tObj, tObj->Image[0][tObj->BaseLevel],
                                   texcoords[i], rgba[i]);
         break;
      default:
         _mesa_problem(ctx, "Bad mag filter in sample_2d_array_texture");
         return;
      }
   }
}




/**********************************************************************/
/*                1D Texture Array Sampling Functions                 */
/**********************************************************************/

/*
 * Return the texture sample for coordinate (s,t,r) using GL_NEAREST filter.
 */
static void
sample_1d_array_nearest(GLcontext *ctx,
                        const struct gl_texture_object *tObj,
                        const struct gl_texture_image *img,
                        const GLfloat texcoord[4],
                        GLchan rgba[4])
{
   const GLint width = img->Width2;     /* without border, power of two */
   const GLint height = img->Height;
   GLint i;
   GLint array;
   (void) ctx;

   COMPUTE_NEAREST_TEXEL_LOCATION(tObj->WrapS, texcoord[0], width,  i);
   array = clamp_rect_coord_nearest(tObj->WrapT, texcoord[1], height);

   if (i < 0 || i >= (GLint) img->Width ||
       array < 0 || array >= (GLint) img->Height) {
      /* Need this test for GL_CLAMP_TO_BORDER mode */
      COPY_CHAN4(rgba, tObj->_BorderChan);
   }
   else {
      img->FetchTexelc(img, i, array, 0, rgba);
   }
}



/*
 * Return the texture sample for coordinate (s,t,r) using GL_LINEAR filter.
 */
static void
sample_1d_array_linear(GLcontext *ctx,
                       const struct gl_texture_object *tObj,
                       const struct gl_texture_image *img,
                       const GLfloat texcoord[4],
                       GLchan rgba[4])
{
   const GLint width = img->Width2;
   const GLint height = img->Height;
   GLint i0, i1;
   GLint array;
   GLbitfield useBorderColor = 0x0;
   GLfloat u;
   GLfloat a;
   GLchan t0[4], t1[4];

   COMPUTE_LINEAR_TEXEL_LOCATIONS(tObj->WrapS, texcoord[0], u, width,  i0, i1);
   array = clamp_rect_coord_nearest(tObj->WrapT, texcoord[1], height);

   if (img->Border) {
      i0 += img->Border;
      i1 += img->Border;
   }
   else {
      /* check if sampling texture border color */
      if (i0 < 0 || i0 >= width)   useBorderColor |= I0BIT;
      if (i1 < 0 || i1 >= width)   useBorderColor |= I1BIT;
   }

   if (array < 0 || array >= height)   useBorderColor |= K0BIT;

   /* Fetch texels */
   if (useBorderColor & (I0BIT | K0BIT)) {
      COPY_CHAN4(t0, tObj->_BorderChan);
   }
   else {
      img->FetchTexelc(img, i0, array, 0, t0);
   }
   if (useBorderColor & (I1BIT | K0BIT)) {
      COPY_CHAN4(t1, tObj->_BorderChan);
   }
   else {
      img->FetchTexelc(img, i1, array, 0, t1);
   }

   /* bilinear interpolation of samples */
   a = FRAC(u);
   lerp_rgba(rgba, a, t0, t1);
}



static void
sample_1d_array_nearest_mipmap_nearest(GLcontext *ctx,
                                       const struct gl_texture_object *tObj,
                                       GLuint n, const GLfloat texcoord[][4],
                                       const GLfloat lambda[], GLchan rgba[][4] )
{
   GLuint i;
   for (i = 0; i < n; i++) {
      GLint level = nearest_mipmap_level(tObj, lambda[i]);
      sample_1d_array_nearest(ctx, tObj, tObj->Image[0][level], texcoord[i],
                              rgba[i]);
   }
}


static void
sample_1d_array_linear_mipmap_nearest(GLcontext *ctx,
                                      const struct gl_texture_object *tObj,
                                      GLuint n, const GLfloat texcoord[][4],
                                      const GLfloat lambda[], GLchan rgba[][4])
{
   GLuint i;
   ASSERT(lambda != NULL);
   for (i = 0; i < n; i++) {
      GLint level = nearest_mipmap_level(tObj, lambda[i]);
      sample_1d_array_linear(ctx, tObj, tObj->Image[0][level],
                             texcoord[i], rgba[i]);
   }
}


static void
sample_1d_array_nearest_mipmap_linear(GLcontext *ctx,
                                      const struct gl_texture_object *tObj,
                                      GLuint n, const GLfloat texcoord[][4],
                                      const GLfloat lambda[], GLchan rgba[][4])
{
   GLuint i;
   ASSERT(lambda != NULL);
   for (i = 0; i < n; i++) {
      GLint level = linear_mipmap_level(tObj, lambda[i]);
      if (level >= tObj->_MaxLevel) {
         sample_1d_array_nearest(ctx, tObj, tObj->Image[0][tObj->_MaxLevel],
                                 texcoord[i], rgba[i]);
      }
      else {
         GLchan t0[4], t1[4];  /* texels */
         const GLfloat f = FRAC(lambda[i]);
         sample_1d_array_nearest(ctx, tObj, tObj->Image[0][level  ], texcoord[i], t0);
         sample_1d_array_nearest(ctx, tObj, tObj->Image[0][level+1], texcoord[i], t1);
         lerp_rgba(rgba[i], f, t0, t1);
      }
   }
}


static void
sample_1d_array_linear_mipmap_linear(GLcontext *ctx,
                               const struct gl_texture_object *tObj,
                               GLuint n, const GLfloat texcoord[][4],
                               const GLfloat lambda[], GLchan rgba[][4])
{
   GLuint i;
   ASSERT(lambda != NULL);
   for (i = 0; i < n; i++) {
      GLint level = linear_mipmap_level(tObj, lambda[i]);
      if (level >= tObj->_MaxLevel) {
         sample_1d_array_linear(ctx, tObj, tObj->Image[0][tObj->_MaxLevel],
                          texcoord[i], rgba[i]);
      }
      else {
         GLchan t0[4], t1[4];  /* texels */
         const GLfloat f = FRAC(lambda[i]);
         sample_1d_array_linear(ctx, tObj, tObj->Image[0][level  ], texcoord[i], t0);
         sample_1d_array_linear(ctx, tObj, tObj->Image[0][level+1], texcoord[i], t1);
         lerp_rgba(rgba[i], f, t0, t1);
      }
   }
}


static void
sample_nearest_1d_array(GLcontext *ctx,
                  const struct gl_texture_object *tObj, GLuint n,
                  const GLfloat texcoords[][4], const GLfloat lambda[],
                  GLchan rgba[][4])
{
   GLuint i;
   struct gl_texture_image *image = tObj->Image[0][tObj->BaseLevel];
   (void) lambda;
   for (i=0;i<n;i++) {
      sample_1d_array_nearest(ctx, tObj, image, texcoords[i], rgba[i]);
   }
}



static void
sample_linear_1d_array(GLcontext *ctx,
                       const struct gl_texture_object *tObj, GLuint n,
                       const GLfloat texcoords[][4],
                       const GLfloat lambda[], GLchan rgba[][4])
{
   GLuint i;
   struct gl_texture_image *image = tObj->Image[0][tObj->BaseLevel];
   (void) lambda;
   for (i=0;i<n;i++) {
      sample_1d_array_linear(ctx, tObj, image, texcoords[i], rgba[i]);
   }
}


/*
 * Given an (s,t,r) texture coordinate and lambda (level of detail) value,
 * return a texture sample.
 */
static void
sample_lambda_1d_array(GLcontext *ctx,
                       const struct gl_texture_object *tObj, GLuint n,
                       const GLfloat texcoords[][4], const GLfloat lambda[],
                       GLchan rgba[][4])
{
   GLuint minStart, minEnd;  /* texels with minification */
   GLuint magStart, magEnd;  /* texels with magnification */
   GLuint i;

   ASSERT(lambda != NULL);
   compute_min_mag_ranges(tObj, n, lambda,
                          &minStart, &minEnd, &magStart, &magEnd);

   if (minStart < minEnd) {
      /* do the minified texels */
      GLuint m = minEnd - minStart;
      switch (tObj->MinFilter) {
      case GL_NEAREST:
         for (i = minStart; i < minEnd; i++)
            sample_1d_array_nearest(ctx, tObj, tObj->Image[0][tObj->BaseLevel],
                                    texcoords[i], rgba[i]);
         break;
      case GL_LINEAR:
         for (i = minStart; i < minEnd; i++)
            sample_1d_array_linear(ctx, tObj, tObj->Image[0][tObj->BaseLevel],
                                   texcoords[i], rgba[i]);
         break;
      case GL_NEAREST_MIPMAP_NEAREST:
         sample_1d_array_nearest_mipmap_nearest(ctx, tObj, m, texcoords + minStart,
                                                lambda + minStart, rgba + minStart);
         break;
      case GL_LINEAR_MIPMAP_NEAREST:
         sample_1d_array_linear_mipmap_nearest(ctx, tObj, m, 
                                               texcoords + minStart,
                                               lambda + minStart,
                                               rgba + minStart);
         break;
      case GL_NEAREST_MIPMAP_LINEAR:
         sample_1d_array_nearest_mipmap_linear(ctx, tObj, m, texcoords + minStart,
                                               lambda + minStart, rgba + minStart);
         break;
      case GL_LINEAR_MIPMAP_LINEAR:
         sample_1d_array_linear_mipmap_linear(ctx, tObj, m, 
                                              texcoords + minStart,
                                              lambda + minStart, 
                                              rgba + minStart);
         break;
      default:
         _mesa_problem(ctx, "Bad min filter in sample_1d_array_texture");
         return;
      }
   }

   if (magStart < magEnd) {
      /* do the magnified texels */
      switch (tObj->MagFilter) {
      case GL_NEAREST:
         for (i = magStart; i < magEnd; i++)
            sample_1d_array_nearest(ctx, tObj, tObj->Image[0][tObj->BaseLevel],
                              texcoords[i], rgba[i]);
         break;
      case GL_LINEAR:
         for (i = magStart; i < magEnd; i++)
            sample_1d_array_linear(ctx, tObj, tObj->Image[0][tObj->BaseLevel],
                                   texcoords[i], rgba[i]);
         break;
      default:
         _mesa_problem(ctx, "Bad mag filter in sample_1d_array_texture");
         return;
      }
   }
}




/*
 * Sample a shadow/depth texture.
 */
static void
sample_depth_texture( GLcontext *ctx,
                      const struct gl_texture_object *tObj, GLuint n,
                      const GLfloat texcoords[][4], const GLfloat lambda[],
                      GLchan texel[][4] )
{
   const GLint baseLevel = tObj->BaseLevel;
   const struct gl_texture_image *img = tObj->Image[0][baseLevel];
   const GLint width = img->Width;
   const GLint height = img->Height;
   const GLint depth = img->Depth;
   const GLuint compare_coord = (tObj->Target == GL_TEXTURE_2D_ARRAY_EXT)
       ? 3 : 2;
   GLchan ambient;
   GLenum function;
   GLchan result;

   (void) lambda;

   ASSERT(img->TexFormat->BaseFormat == GL_DEPTH_COMPONENT ||
          img->TexFormat->BaseFormat == GL_DEPTH_STENCIL_EXT);

   ASSERT(tObj->Target == GL_TEXTURE_1D ||
          tObj->Target == GL_TEXTURE_2D ||
          tObj->Target == GL_TEXTURE_RECTANGLE_NV ||
          tObj->Target == GL_TEXTURE_1D_ARRAY_EXT ||
          tObj->Target == GL_TEXTURE_2D_ARRAY_EXT);

   UNCLAMPED_FLOAT_TO_CHAN(ambient, tObj->ShadowAmbient);

   /* XXXX if tObj->MinFilter != tObj->MagFilter, we're ignoring lambda */

   function = tObj->_Function;
   if (tObj->MagFilter == GL_NEAREST) {
      GLuint i;
      for (i = 0; i < n; i++) {
         GLfloat depthSample;
         GLint col, row, slice;

         switch (tObj->Target) {
         case GL_TEXTURE_RECTANGLE_ARB:
            col = clamp_rect_coord_nearest(tObj->WrapS, texcoords[i][0], width);
            row = clamp_rect_coord_nearest(tObj->WrapT, texcoords[i][1], height);
            slice = 0;
            break;
            
         case GL_TEXTURE_1D:
            COMPUTE_NEAREST_TEXEL_LOCATION(tObj->WrapS, texcoords[i][0],
                                           width, col);
            row = 0;
            slice = 0;
            break;

         case GL_TEXTURE_2D:
            COMPUTE_NEAREST_TEXEL_LOCATION(tObj->WrapS, texcoords[i][0],
                                           width, col);
            COMPUTE_NEAREST_TEXEL_LOCATION(tObj->WrapT, texcoords[i][1],
                                           height, row);
            slice = 0;
            break;

         case GL_TEXTURE_1D_ARRAY_EXT:
            COMPUTE_NEAREST_TEXEL_LOCATION(tObj->WrapS, texcoords[i][0],
                                           width, col);
            row = clamp_rect_coord_nearest(tObj->WrapT, texcoords[i][1], height);
            slice = 0;

         case GL_TEXTURE_2D_ARRAY_EXT:
            COMPUTE_NEAREST_TEXEL_LOCATION(tObj->WrapS, texcoords[i][0],
                                           width, col);
            COMPUTE_NEAREST_TEXEL_LOCATION(tObj->WrapT, texcoords[i][1],
                                           height, row);
            slice = clamp_rect_coord_nearest(tObj->WrapR, texcoords[i][2], depth);
            break;
         }

         if (col >= 0 && row >= 0 && col < width && row < height && 
             slice >= 0 && slice < depth) {
            img->FetchTexelf(img, col, row, slice, &depthSample);
         }
         else {
            depthSample = tObj->BorderColor[0];
         }

         switch (function) {
         case GL_LEQUAL:
            result = (texcoords[i][compare_coord] <= depthSample) ? CHAN_MAX : ambient;
            break;
         case GL_GEQUAL:
            result = (texcoords[i][compare_coord] >= depthSample) ? CHAN_MAX : ambient;
            break;
         case GL_LESS:
            result = (texcoords[i][compare_coord] < depthSample) ? CHAN_MAX : ambient;
            break;
         case GL_GREATER:
            result = (texcoords[i][compare_coord] > depthSample) ? CHAN_MAX : ambient;
            break;
         case GL_EQUAL:
            result = (texcoords[i][compare_coord] == depthSample) ? CHAN_MAX : ambient;
            break;
         case GL_NOTEQUAL:
            result = (texcoords[i][compare_coord] != depthSample) ? CHAN_MAX : ambient;
            break;
         case GL_ALWAYS:
            result = CHAN_MAX;
            break;
         case GL_NEVER:
            result = ambient;
            break;
         case GL_NONE:
            CLAMPED_FLOAT_TO_CHAN(result, depthSample);
            break;
         default:
            _mesa_problem(ctx, "Bad compare func in sample_depth_texture");
            return;
         }

         switch (tObj->DepthMode) {
         case GL_LUMINANCE:
            texel[i][RCOMP] = result;
            texel[i][GCOMP] = result;
            texel[i][BCOMP] = result;
            texel[i][ACOMP] = CHAN_MAX;
            break;
         case GL_INTENSITY:
            texel[i][RCOMP] = result;
            texel[i][GCOMP] = result;
            texel[i][BCOMP] = result;
            texel[i][ACOMP] = result;
            break;
         case GL_ALPHA:
            texel[i][RCOMP] = 0;
            texel[i][GCOMP] = 0;
            texel[i][BCOMP] = 0;
            texel[i][ACOMP] = result;
            break;
         default:
            _mesa_problem(ctx, "Bad depth texture mode");
         }
      }
   }
   else {
      GLuint i;
      ASSERT(tObj->MagFilter == GL_LINEAR);
      for (i = 0; i < n; i++) {
         GLfloat depth00, depth01, depth10, depth11;
         GLint i0, i1, j0, j1;
         GLint slice;
         GLfloat u, v;
         GLuint useBorderTexel;

         switch (tObj->Target) {
         case GL_TEXTURE_RECTANGLE_ARB:
            clamp_rect_coord_linear(tObj->WrapS, texcoords[i][0],
                                    width, &i0, &i1);
            clamp_rect_coord_linear(tObj->WrapT, texcoords[i][1],
                                    height, &j0, &j1);
            slice = 0;
            break;

         case GL_TEXTURE_1D:
         case GL_TEXTURE_2D:
            COMPUTE_LINEAR_TEXEL_LOCATIONS(tObj->WrapS, texcoords[i][0],
                                           u, width, i0, i1);
            COMPUTE_LINEAR_TEXEL_LOCATIONS(tObj->WrapT, texcoords[i][1],
                                           v, height,j0, j1);
            slice = 0;
            break;

         case GL_TEXTURE_1D_ARRAY_EXT:
            COMPUTE_LINEAR_TEXEL_LOCATIONS(tObj->WrapS, texcoords[i][0],
                                           u, width, i0, i1);
            j0 = clamp_rect_coord_nearest(tObj->WrapT, texcoords[i][1], height);
            j1 = j0;
            slice = 0;

         case GL_TEXTURE_2D_ARRAY_EXT:
            COMPUTE_LINEAR_TEXEL_LOCATIONS(tObj->WrapS, texcoords[i][0],
                                           u, width, i0, i1);
            COMPUTE_LINEAR_TEXEL_LOCATIONS(tObj->WrapT, texcoords[i][1],
                                           v, height,j0, j1);
            slice = clamp_rect_coord_nearest(tObj->WrapR, texcoords[i][2], depth);
            break;
         }

         useBorderTexel = 0;
         if (img->Border) {
            i0 += img->Border;
            i1 += img->Border;
            if (tObj->Target != GL_TEXTURE_1D_ARRAY_EXT) {
               j0 += img->Border;
               j1 += img->Border;
            }
         }
         else {
            if (i0 < 0 || i0 >= (GLint) width)   useBorderTexel |= I0BIT;
            if (i1 < 0 || i1 >= (GLint) width)   useBorderTexel |= I1BIT;
            if (j0 < 0 || j0 >= (GLint) height)  useBorderTexel |= J0BIT;
            if (j1 < 0 || j1 >= (GLint) height)  useBorderTexel |= J1BIT;
         }

         if (slice < 0 || slice >= (GLint) depth) {
            depth00 = tObj->BorderColor[0];
            depth01 = tObj->BorderColor[0];
            depth10 = tObj->BorderColor[0];
            depth11 = tObj->BorderColor[0];
         }
         else {
            /* get four depth samples from the texture */
            if (useBorderTexel & (I0BIT | J0BIT)) {
               depth00 = tObj->BorderColor[0];
            }
            else {
               img->FetchTexelf(img, i0, j0, slice, &depth00);
            }
            if (useBorderTexel & (I1BIT | J0BIT)) {
               depth10 = tObj->BorderColor[0];
            }
            else {
               img->FetchTexelf(img, i1, j0, slice, &depth10);
            }

            if (tObj->Target != GL_TEXTURE_1D_ARRAY_EXT) {
               if (useBorderTexel & (I0BIT | J1BIT)) {
                  depth01 = tObj->BorderColor[0];
               }
               else {
                  img->FetchTexelf(img, i0, j1, slice, &depth01);
               }
               if (useBorderTexel & (I1BIT | J1BIT)) {
                  depth11 = tObj->BorderColor[0];
               }
               else {
                  img->FetchTexelf(img, i1, j1, slice, &depth11);
               }
            }
            else {
               depth01 = depth00;
               depth11 = depth10;
            }
         }

         if (0) {
            /* compute a single weighted depth sample and do one comparison */
            const GLfloat a = FRAC(u + 1.0F);
            const GLfloat b = FRAC(v + 1.0F);
            const GLfloat depthSample
               = lerp_2d(a, b, depth00, depth10, depth01, depth11);
            if ((depthSample <= texcoords[i][compare_coord] && function == GL_LEQUAL) ||
                (depthSample >= texcoords[i][compare_coord] && function == GL_GEQUAL)) {
               result  = ambient;
            }
            else {
               result = CHAN_MAX;
            }
         }
         else {
            /* Do four depth/R comparisons and compute a weighted result.
             * If this touches on somebody's I.P., I'll remove this code
             * upon request.
             */
            const GLfloat d = (CHAN_MAXF - (GLfloat) ambient) * 0.25F;
            GLfloat luminance = CHAN_MAXF;

            switch (function) {
            case GL_LEQUAL:
               if (depth00 <= texcoords[i][compare_coord])  luminance -= d;
               if (depth01 <= texcoords[i][compare_coord])  luminance -= d;
               if (depth10 <= texcoords[i][compare_coord])  luminance -= d;
               if (depth11 <= texcoords[i][compare_coord])  luminance -= d;
               result = (GLchan) luminance;
               break;
            case GL_GEQUAL:
               if (depth00 >= texcoords[i][compare_coord])  luminance -= d;
               if (depth01 >= texcoords[i][compare_coord])  luminance -= d;
               if (depth10 >= texcoords[i][compare_coord])  luminance -= d;
               if (depth11 >= texcoords[i][compare_coord])  luminance -= d;
               result = (GLchan) luminance;
               break;
            case GL_LESS:
               if (depth00 < texcoords[i][compare_coord])  luminance -= d;
               if (depth01 < texcoords[i][compare_coord])  luminance -= d;
               if (depth10 < texcoords[i][compare_coord])  luminance -= d;
               if (depth11 < texcoords[i][compare_coord])  luminance -= d;
               result = (GLchan) luminance;
               break;
            case GL_GREATER:
               if (depth00 > texcoords[i][compare_coord])  luminance -= d;
               if (depth01 > texcoords[i][compare_coord])  luminance -= d;
               if (depth10 > texcoords[i][compare_coord])  luminance -= d;
               if (depth11 > texcoords[i][compare_coord])  luminance -= d;
               result = (GLchan) luminance;
               break;
            case GL_EQUAL:
               if (depth00 == texcoords[i][compare_coord])  luminance -= d;
               if (depth01 == texcoords[i][compare_coord])  luminance -= d;
               if (depth10 == texcoords[i][compare_coord])  luminance -= d;
               if (depth11 == texcoords[i][compare_coord])  luminance -= d;
               result = (GLchan) luminance;
               break;
            case GL_NOTEQUAL:
               if (depth00 != texcoords[i][compare_coord])  luminance -= d;
               if (depth01 != texcoords[i][compare_coord])  luminance -= d;
               if (depth10 != texcoords[i][compare_coord])  luminance -= d;
               if (depth11 != texcoords[i][compare_coord])  luminance -= d;
               result = (GLchan) luminance;
               break;
            case GL_ALWAYS:
               result = 0;
               break;
            case GL_NEVER:
               result = CHAN_MAX;
               break;
            case GL_NONE:
               /* ordinary bilinear filtering */
               {
                  const GLfloat a = FRAC(u + 1.0F);
                  const GLfloat b = FRAC(v + 1.0F);
                  const GLfloat depthSample
                     = lerp_2d(a, b, depth00, depth10, depth01, depth11);
                  CLAMPED_FLOAT_TO_CHAN(result, depthSample);
               }
               break;
            default:
               _mesa_problem(ctx, "Bad compare func in sample_depth_texture");
               return;
            }
         }

         switch (tObj->DepthMode) {
         case GL_LUMINANCE:
            texel[i][RCOMP] = result;
            texel[i][GCOMP] = result;
            texel[i][BCOMP] = result;
            texel[i][ACOMP] = CHAN_MAX;
            break;
         case GL_INTENSITY:
            texel[i][RCOMP] = result;
            texel[i][GCOMP] = result;
            texel[i][BCOMP] = result;
            texel[i][ACOMP] = result;
            break;
         case GL_ALPHA:
            texel[i][RCOMP] = 0;
            texel[i][GCOMP] = 0;
            texel[i][BCOMP] = 0;
            texel[i][ACOMP] = result;
            break;
         default:
            _mesa_problem(ctx, "Bad depth texture mode");
         }
      }  /* for */
   }  /* if filter */
}


#if 0
/*
 * Experimental depth texture sampling function.
 */
static void
sample_depth_texture2(const GLcontext *ctx,
                     const struct gl_texture_unit *texUnit,
                     GLuint n, const GLfloat texcoords[][4],
                     GLchan texel[][4])
{
   const struct gl_texture_object *texObj = texUnit->_Current;
   const GLint baseLevel = texObj->BaseLevel;
   const struct gl_texture_image *texImage = texObj->Image[0][baseLevel];
   const GLuint width = texImage->Width;
   const GLuint height = texImage->Height;
   GLchan ambient;
   GLboolean lequal, gequal;

   if (texObj->Target != GL_TEXTURE_2D) {
      _mesa_problem(ctx, "only 2-D depth textures supported at this time");
      return;
   }

   if (texObj->MinFilter != texObj->MagFilter) {
      _mesa_problem(ctx, "mipmapped depth textures not supported at this time");
      return;
   }

   /* XXX the GL_SGIX_shadow extension spec doesn't say what to do if
    * GL_TEXTURE_COMPARE_SGIX == GL_TRUE but the current texture object
    * isn't a depth texture.
    */
   if (texImage->TexFormat->BaseFormat != GL_DEPTH_COMPONENT) {
      _mesa_problem(ctx,"GL_TEXTURE_COMPARE_SGIX enabled with non-depth texture");
      return;
   }

   UNCLAMPED_FLOAT_TO_CHAN(ambient, tObj->ShadowAmbient);

   if (texObj->CompareOperator == GL_TEXTURE_LEQUAL_R_SGIX) {
      lequal = GL_TRUE;
      gequal = GL_FALSE;
   }
   else {
      lequal = GL_FALSE;
      gequal = GL_TRUE;
   }

   {
      GLuint i;
      for (i = 0; i < n; i++) {
         const GLint K = 3;
         GLint col, row, ii, jj, imin, imax, jmin, jmax, samples, count;
         GLfloat w;
         GLchan lum;
         COMPUTE_NEAREST_TEXEL_LOCATION(texObj->WrapS, texcoords[i][0],
					width, col);
         COMPUTE_NEAREST_TEXEL_LOCATION(texObj->WrapT, texcoords[i][1],
					height, row);

         imin = col - K;
         imax = col + K;
         jmin = row - K;
         jmax = row + K;

         if (imin < 0)  imin = 0;
         if (imax >= width)  imax = width - 1;
         if (jmin < 0)  jmin = 0;
         if (jmax >= height) jmax = height - 1;

         samples = (imax - imin + 1) * (jmax - jmin + 1);
         count = 0;
         for (jj = jmin; jj <= jmax; jj++) {
            for (ii = imin; ii <= imax; ii++) {
               GLfloat depthSample;
               texImage->FetchTexelf(texImage, ii, jj, 0, &depthSample);
               if ((depthSample <= r[i] && lequal) ||
                   (depthSample >= r[i] && gequal)) {
                  count++;
               }
            }
         }

         w = (GLfloat) count / (GLfloat) samples;
         w = CHAN_MAXF - w * (CHAN_MAXF - (GLfloat) ambient);
         lum = (GLint) w;

         texel[i][RCOMP] = lum;
         texel[i][GCOMP] = lum;
         texel[i][BCOMP] = lum;
         texel[i][ACOMP] = CHAN_MAX;
      }
   }
}
#endif


/**
 * We use this function when a texture object is in an "incomplete" state.
 * When a fragment program attempts to sample an incomplete texture we
 * return black (see issue 23 in GL_ARB_fragment_program spec).
 * Note: fragment programs don't observe the texture enable/disable flags.
 */
static void
null_sample_func( GLcontext *ctx,
		  const struct gl_texture_object *tObj, GLuint n,
		  const GLfloat texcoords[][4], const GLfloat lambda[],
		  GLchan rgba[][4])
{
   GLuint i;
   (void) ctx;
   (void) tObj;
   (void) texcoords;
   (void) lambda;
   for (i = 0; i < n; i++) {
      rgba[i][RCOMP] = 0;
      rgba[i][GCOMP] = 0;
      rgba[i][BCOMP] = 0;
      rgba[i][ACOMP] = CHAN_MAX;
   }
}


/**
 * Choose the texture sampling function for the given texture object.
 */
texture_sample_func
_swrast_choose_texture_sample_func( GLcontext *ctx,
				    const struct gl_texture_object *t )
{
   if (!t || !t->_Complete) {
      return &null_sample_func;
   }
   else {
      const GLboolean needLambda = (GLboolean) (t->MinFilter != t->MagFilter);
      const GLenum format = t->Image[0][t->BaseLevel]->TexFormat->BaseFormat;

      switch (t->Target) {
      case GL_TEXTURE_1D:
         if (format == GL_DEPTH_COMPONENT || format == GL_DEPTH_STENCIL_EXT) {
            return &sample_depth_texture;
         }
         else if (needLambda) {
            return &sample_lambda_1d;
         }
         else if (t->MinFilter == GL_LINEAR) {
            return &sample_linear_1d;
         }
         else {
            ASSERT(t->MinFilter == GL_NEAREST);
            return &sample_nearest_1d;
         }
      case GL_TEXTURE_2D:
         if (format == GL_DEPTH_COMPONENT || format == GL_DEPTH_STENCIL_EXT) {
            return &sample_depth_texture;
         }
         else if (needLambda) {
            return &sample_lambda_2d;
         }
         else if (t->MinFilter == GL_LINEAR) {
            return &sample_linear_2d;
         }
         else {
            /* check for a few optimized cases */
            const struct gl_texture_image *img = t->Image[0][t->BaseLevel];
            ASSERT(t->MinFilter == GL_NEAREST);
            if (t->WrapS == GL_REPEAT &&
                t->WrapT == GL_REPEAT &&
                img->_IsPowerOfTwo &&
                img->Border == 0 &&
                img->TexFormat->MesaFormat == MESA_FORMAT_RGB) {
               return &opt_sample_rgb_2d;
            }
            else if (t->WrapS == GL_REPEAT &&
                     t->WrapT == GL_REPEAT &&
                     img->_IsPowerOfTwo &&
                     img->Border == 0 &&
                     img->TexFormat->MesaFormat == MESA_FORMAT_RGBA) {
               return &opt_sample_rgba_2d;
            }
            else {
               return &sample_nearest_2d;
            }
         }
      case GL_TEXTURE_3D:
         if (needLambda) {
            return &sample_lambda_3d;
         }
         else if (t->MinFilter == GL_LINEAR) {
            return &sample_linear_3d;
         }
         else {
            ASSERT(t->MinFilter == GL_NEAREST);
            return &sample_nearest_3d;
         }
      case GL_TEXTURE_CUBE_MAP:
         if (needLambda) {
            return &sample_lambda_cube;
         }
         else if (t->MinFilter == GL_LINEAR) {
            return &sample_linear_cube;
         }
         else {
            ASSERT(t->MinFilter == GL_NEAREST);
            return &sample_nearest_cube;
         }
      case GL_TEXTURE_RECTANGLE_NV:
         if (format == GL_DEPTH_COMPONENT || format == GL_DEPTH_STENCIL_EXT) {
            return &sample_depth_texture;
         }
         else if (needLambda) {
            return &sample_lambda_rect;
         }
         else if (t->MinFilter == GL_LINEAR) {
            return &sample_linear_rect;
         }
         else {
            ASSERT(t->MinFilter == GL_NEAREST);
            return &sample_nearest_rect;
         }
      case GL_TEXTURE_1D_ARRAY_EXT:
         if (needLambda) {
            return &sample_lambda_1d_array;
         }
         else if (t->MinFilter == GL_LINEAR) {
            return &sample_linear_1d_array;
         }
         else {
            ASSERT(t->MinFilter == GL_NEAREST);
            return &sample_nearest_1d_array;
         }
      case GL_TEXTURE_2D_ARRAY_EXT:
         if (needLambda) {
            return &sample_lambda_2d_array;
         }
         else if (t->MinFilter == GL_LINEAR) {
            return &sample_linear_2d_array;
         }
         else {
            ASSERT(t->MinFilter == GL_NEAREST);
            return &sample_nearest_2d_array;
         }
      default:
         _mesa_problem(ctx,
                       "invalid target in _swrast_choose_texture_sample_func");
         return &null_sample_func;
      }
   }
}<|MERGE_RESOLUTION|>--- conflicted
+++ resolved
@@ -1191,13 +1191,8 @@
    (void) lambda;
    if (tObj->WrapS == GL_REPEAT &&
        tObj->WrapT == GL_REPEAT &&
-<<<<<<< HEAD
-       image->Border == 0 &&
-       image->_IsPowerOfTwo) {
-=======
        image->_IsPowerOfTwo &&
        image->Border == 0) {
->>>>>>> d3f7b463
       for (i=0;i<n;i++) {
          sample_2d_linear_repeat(ctx, tObj, image, texcoords[i], rgba[i]);
       }
