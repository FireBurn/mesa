/**
 * Test multi-texturing with GL shading language.
 *
 * Copyright (C) 2008  Brian Paul   All Rights Reserved.
 * 
 * Permission is hereby granted, free of charge, to any person obtaining a
 * copy of this software and associated documentation files (the "Software"),
 * to deal in the Software without restriction, including without limitation
 * the rights to use, copy, modify, merge, publish, distribute, sublicense,
 * and/or sell copies of the Software, and to permit persons to whom the
 * Software is furnished to do so, subject to the following conditions:
 * 
 * The above copyright notice and this permission notice shall be included
 * in all copies or substantial portions of the Software.
 * 
 * THE SOFTWARE IS PROVIDED "AS IS", WITHOUT WARRANTY OF ANY KIND, EXPRESS
 * OR IMPLIED, INCLUDING BUT NOT LIMITED TO THE WARRANTIES OF MERCHANTABILITY,
 * FITNESS FOR A PARTICULAR PURPOSE AND NONINFRINGEMENT.  IN NO EVENT SHALL
 * BRIAN PAUL BE LIABLE FOR ANY CLAIM, DAMAGES OR OTHER LIABILITY, WHETHER IN
 * AN ACTION OF CONTRACT, TORT OR OTHERWISE, ARISING FROM, OUT OF OR IN
 * CONNECTION WITH THE SOFTWARE OR THE USE OR OTHER DEALINGS IN THE SOFTWARE.
 */



#include <assert.h>
#include <math.h>
#include <stdio.h>
#include <stdlib.h>
#include <string.h>
#include <GL/glew.h>
#include "GL/glut.h"
#include "readtex.h"
#include "shaderutil.h"

static const char *Demo = "multitex";

static const char *VertFile = "multitex.vert";
static const char *FragFile = "multitex.frag";

static const char *TexFiles[2] = 
   {
      "../images/tile.rgb",
      "../images/tree2.rgba"
   };


static GLuint Program;

static GLfloat Xrot = 0.0, Yrot = .0, Zrot = 0.0;
static GLfloat EyeDist = 10;
static GLboolean Anim = GL_TRUE;
static GLboolean UseArrays = GL_TRUE;
static GLboolean UseVBO = GL_TRUE;
static GLuint VBO = 0;

static GLint VertCoord_attr = -1, TexCoord0_attr = -1, TexCoord1_attr = -1;


/* value[0] = tex unit */
static struct uniform_info Uniforms[] = {
   { "tex1",  1, GL_INT, { 0, 0, 0, 0 }, -1 },
   { "tex2",  1, GL_INT, { 1, 0, 0, 0 }, -1 },
   END_OF_UNIFORMS
};


static const GLfloat Tex0Coords[4][2] = {
   { 0.0, 0.0 }, { 2.0, 0.0 }, { 2.0, 2.0 }, { 0.0, 2.0 }
};

static const GLfloat Tex1Coords[4][2] = {
   { 0.0, 0.0 }, { 1.0, 0.0 }, { 1.0, 1.0 }, { 0.0, 1.0 }
};

static const GLfloat VertCoords[4][2] = {
   { -3.0, -3.0 }, { 3.0, -3.0 }, { 3.0, 3.0 }, { -3.0, 3.0 }
};



static void
SetupVertexBuffer(void)
{
   glGenBuffersARB_func(1, &VBO);
   glBindBufferARB_func(GL_ARRAY_BUFFER_ARB, VBO);

   glBufferDataARB_func(GL_ARRAY_BUFFER_ARB,
                        sizeof(VertCoords) +
                        sizeof(Tex0Coords) +
                        sizeof(Tex1Coords),
                        NULL,
                        GL_STATIC_DRAW_ARB);

   /* non-interleaved vertex arrays */

   glBufferSubDataARB_func(GL_ARRAY_BUFFER_ARB,
                           0,                   /* offset */
                           sizeof(VertCoords),  /* size */
                           VertCoords);         /* data */

   glBufferSubDataARB_func(GL_ARRAY_BUFFER_ARB,
                           sizeof(VertCoords),  /* offset */
                           sizeof(Tex0Coords),  /* size */
                           Tex0Coords);         /* data */

   glBufferSubDataARB_func(GL_ARRAY_BUFFER_ARB,
                           sizeof(VertCoords) +
                           sizeof(Tex0Coords),  /* offset */
                           sizeof(Tex1Coords),  /* size */
                           Tex1Coords);         /* data */

   glBindBufferARB_func(GL_ARRAY_BUFFER_ARB, 0);
}


static void
DrawPolygonArray(void)
{
   void *vertPtr, *tex0Ptr, *tex1Ptr;

   if (UseVBO) {
      glBindBufferARB_func(GL_ARRAY_BUFFER_ARB, VBO);
      vertPtr = (void *) 0;
      tex0Ptr = (void *) sizeof(VertCoords);
      tex1Ptr = (void *) (sizeof(VertCoords) + sizeof(Tex0Coords));
   }
   else {
      glBindBufferARB_func(GL_ARRAY_BUFFER_ARB, 0);
      vertPtr = VertCoords;
      tex0Ptr = Tex0Coords;
      tex1Ptr = Tex1Coords;
   }

   if (VertCoord_attr >= 0) {
<<<<<<< HEAD
      glVertexAttribPointer_func(VertCoord_attr, 2, GL_FLOAT, GL_FALSE,
                                 0, vertPtr);
      glEnableVertexAttribArray_func(VertCoord_attr);
=======
      glVertexAttribPointer(VertCoord_attr, 2, GL_FLOAT, GL_FALSE,
                                 0, VertCoords);
      glEnableVertexAttribArray(VertCoord_attr);
>>>>>>> cd10996d
   }
   else {
      glVertexPointer(2, GL_FLOAT, 0, vertPtr);
      glEnableClientState(GL_VERTEX_ARRAY);
   }

<<<<<<< HEAD
   glVertexAttribPointer_func(TexCoord0_attr, 2, GL_FLOAT, GL_FALSE,
                              0, tex0Ptr);
   glEnableVertexAttribArray_func(TexCoord0_attr);

   glVertexAttribPointer_func(TexCoord1_attr, 2, GL_FLOAT, GL_FALSE,
                              0, tex1Ptr);
   glEnableVertexAttribArray_func(TexCoord1_attr);
=======
   glVertexAttribPointer(TexCoord0_attr, 2, GL_FLOAT, GL_FALSE,
                              0, Tex0Coords);
   glEnableVertexAttribArray(TexCoord0_attr);

   glVertexAttribPointer(TexCoord1_attr, 2, GL_FLOAT, GL_FALSE,
                              0, Tex1Coords);
   glEnableVertexAttribArray(TexCoord1_attr);
>>>>>>> cd10996d

   glDrawArrays(GL_TRIANGLE_FAN, 0, 4);

   glBindBufferARB_func(GL_ARRAY_BUFFER_ARB, 0);
}


static void
DrawPolygonVert(void)
{
   GLuint i;

   glBegin(GL_TRIANGLE_FAN);

   for (i = 0; i < 4; i++) {
      glVertexAttrib2fv(TexCoord0_attr, Tex0Coords[i]);
      glVertexAttrib2fv(TexCoord1_attr, Tex1Coords[i]);

      if (VertCoord_attr >= 0)
         glVertexAttrib2fv(VertCoord_attr, VertCoords[i]);
      else
         glVertex2fv(VertCoords[i]);
   }

   glEnd();
}


static void
draw(void)
{
   glClear(GL_COLOR_BUFFER_BIT | GL_DEPTH_BUFFER_BIT);

   glPushMatrix(); /* modelview matrix */
      glTranslatef(0.0, 0.0, -EyeDist);
      glRotatef(Zrot, 0, 0, 1);
      glRotatef(Yrot, 0, 1, 0);
      glRotatef(Xrot, 1, 0, 0);

      if (UseArrays)
         DrawPolygonArray();
      else
         DrawPolygonVert();

   glPopMatrix();

   glutSwapBuffers();
}


static void
idle(void)
{
   GLfloat t = 0.05 * glutGet(GLUT_ELAPSED_TIME);
   Yrot = t;
   glutPostRedisplay();
}


static void
key(unsigned char k, int x, int y)
{
   (void) x;
   (void) y;
   switch (k) {
   case 'a':
      UseArrays = !UseArrays;
      printf("Arrays: %d\n", UseArrays);
      break;
   case 'v':
      UseVBO = !UseVBO;
      printf("Use VBO: %d\n", UseVBO);
      break;
   case ' ':
      Anim = !Anim;
      if (Anim)
         glutIdleFunc(idle);
      else
         glutIdleFunc(NULL);
      break;
   case 'z':
      EyeDist -= 0.5;
      if (EyeDist < 3.0)
         EyeDist = 3.0;
      break;
   case 'Z':
      EyeDist += 0.5;
      if (EyeDist > 90.0)
         EyeDist = 90;
      break;
   case 27:
      exit(0);
   }
   glutPostRedisplay();
}


static void
specialkey(int key, int x, int y)
{
   GLfloat step = 2.0;
   (void) x;
   (void) y;
   switch (key) {
   case GLUT_KEY_UP:
      Xrot += step;
      break;
   case GLUT_KEY_DOWN:
      Xrot -= step;
      break;
   case GLUT_KEY_LEFT:
      Yrot -= step;
      break;
   case GLUT_KEY_RIGHT:
      Yrot += step;
      break;
   }
   glutPostRedisplay();
}


/* new window size or exposure */
static void
Reshape(int width, int height)
{
   GLfloat ar = (float) width / (float) height;
   glViewport(0, 0, (GLint)width, (GLint)height);
   glMatrixMode(GL_PROJECTION);
   glLoadIdentity();
   glFrustum(-2.0*ar, 2.0*ar, -2.0, 2.0, 4.0, 100.0);
   glMatrixMode(GL_MODELVIEW);
   glLoadIdentity();
}


static void
InitTextures(void)
{
   GLenum filter = GL_LINEAR;
   int i;

   for (i = 0; i < 2; i++) {
      GLint imgWidth, imgHeight;
      GLenum imgFormat;
      GLubyte *image = NULL;

      image = LoadRGBImage(TexFiles[i], &imgWidth, &imgHeight, &imgFormat);
      if (!image) {
         printf("Couldn't read %s\n", TexFiles[i]);
         exit(0);
      }

      glActiveTexture(GL_TEXTURE0 + i);
      glBindTexture(GL_TEXTURE_2D, 42 + i);
      gluBuild2DMipmaps(GL_TEXTURE_2D, 4, imgWidth, imgHeight,
                        imgFormat, GL_UNSIGNED_BYTE, image);
      free(image);
      
      glTexParameteri(GL_TEXTURE_2D, GL_TEXTURE_WRAP_S, GL_REPEAT);
      glTexParameteri(GL_TEXTURE_2D, GL_TEXTURE_WRAP_T, GL_REPEAT);
      glTexParameteri(GL_TEXTURE_2D, GL_TEXTURE_MIN_FILTER, filter);
      glTexParameteri(GL_TEXTURE_2D, GL_TEXTURE_MAG_FILTER, filter);
   }
}


static GLuint
CreateProgram(const char *vertProgFile, const char *fragProgFile,
              struct uniform_info *uniforms)
{
   GLuint fragShader, vertShader, program;

   vertShader = CompileShaderFile(GL_VERTEX_SHADER, vertProgFile);
   fragShader = CompileShaderFile(GL_FRAGMENT_SHADER, fragProgFile);
   assert(vertShader);
   program = LinkShaders(vertShader, fragShader);

   glUseProgram(program);

   InitUniforms(program, uniforms);

   VertCoord_attr = glGetAttribLocation(program, "VertCoord");
   if (VertCoord_attr > 0) {
      /* We want the VertCoord attrib to have position zero so that
       * the call to glVertexAttrib(0, xyz) triggers vertex processing.
       * Otherwise, if TexCoord0 or TexCoord1 gets position 0 we'd have
       * to set that attribute last (which is a PITA to manage).
       */
      glBindAttribLocation(program, 0, "VertCoord");
      /* re-link */
      glLinkProgram(program);
      /* VertCoord_attr should be zero now */
      VertCoord_attr = glGetAttribLocation(program, "VertCoord");
      assert(VertCoord_attr == 0);
   }

   TexCoord0_attr = glGetAttribLocation(program, "TexCoord0");
   TexCoord1_attr = glGetAttribLocation(program, "TexCoord1");

   printf("TexCoord0_attr = %d\n", TexCoord0_attr);
   printf("TexCoord1_attr = %d\n", TexCoord1_attr);
   printf("VertCoord_attr = %d\n", VertCoord_attr);

   return program;
}


static void
InitPrograms(void)
{
   Program = CreateProgram(VertFile, FragFile, Uniforms);
}


static void
InitGL(void)
{
   const char *version = (const char *) glGetString(GL_VERSION);

   if (version[0] != '2' || version[1] != '.') {
      printf("Warning: this program expects OpenGL 2.0\n");
      /*exit(1);*/
   }
   printf("GL_RENDERER = %s\n",(const char *) glGetString(GL_RENDERER));
<<<<<<< HEAD
   printf("Usage:\n");
   printf("  a     - toggle arrays vs. immediate mode rendering\n");
   printf("  v     - toggle VBO usage for array rendering\n");
   printf("  z/Z   - change viewing distance\n");
   printf("  SPACE - toggle animation\n");
   printf("  Esc   - exit\n");
   GetExtensionFuncs();
=======
>>>>>>> cd10996d

   InitTextures();
   InitPrograms();

   SetupVertexBuffer();

   glEnable(GL_DEPTH_TEST);

   glClearColor(.6, .6, .9, 0);
   glColor3f(1.0, 1.0, 1.0);
}


int
main(int argc, char *argv[])
{
   glutInit(&argc, argv);
   glutInitWindowSize(500, 400);
   glutInitDisplayMode(GLUT_RGB | GLUT_DEPTH | GLUT_DOUBLE);
   glutCreateWindow(Demo);
   glewInit();
   glutReshapeFunc(Reshape);
   glutKeyboardFunc(key);
   glutSpecialFunc(specialkey);
   glutDisplayFunc(draw);
   if (Anim)
      glutIdleFunc(idle);
   InitGL();
   glutMainLoop();
   return 0;
}<|MERGE_RESOLUTION|>--- conflicted
+++ resolved
@@ -82,10 +82,10 @@
 static void
 SetupVertexBuffer(void)
 {
-   glGenBuffersARB_func(1, &VBO);
-   glBindBufferARB_func(GL_ARRAY_BUFFER_ARB, VBO);
-
-   glBufferDataARB_func(GL_ARRAY_BUFFER_ARB,
+   glGenBuffersARB(1, &VBO);
+   glBindBufferARB(GL_ARRAY_BUFFER_ARB, VBO);
+
+   glBufferDataARB(GL_ARRAY_BUFFER_ARB,
                         sizeof(VertCoords) +
                         sizeof(Tex0Coords) +
                         sizeof(Tex1Coords),
@@ -94,23 +94,23 @@
 
    /* non-interleaved vertex arrays */
 
-   glBufferSubDataARB_func(GL_ARRAY_BUFFER_ARB,
+   glBufferSubDataARB(GL_ARRAY_BUFFER_ARB,
                            0,                   /* offset */
                            sizeof(VertCoords),  /* size */
                            VertCoords);         /* data */
 
-   glBufferSubDataARB_func(GL_ARRAY_BUFFER_ARB,
+   glBufferSubDataARB(GL_ARRAY_BUFFER_ARB,
                            sizeof(VertCoords),  /* offset */
                            sizeof(Tex0Coords),  /* size */
                            Tex0Coords);         /* data */
 
-   glBufferSubDataARB_func(GL_ARRAY_BUFFER_ARB,
+   glBufferSubDataARB(GL_ARRAY_BUFFER_ARB,
                            sizeof(VertCoords) +
                            sizeof(Tex0Coords),  /* offset */
                            sizeof(Tex1Coords),  /* size */
                            Tex1Coords);         /* data */
 
-   glBindBufferARB_func(GL_ARRAY_BUFFER_ARB, 0);
+   glBindBufferARB(GL_ARRAY_BUFFER_ARB, 0);
 }
 
 
@@ -120,43 +120,28 @@
    void *vertPtr, *tex0Ptr, *tex1Ptr;
 
    if (UseVBO) {
-      glBindBufferARB_func(GL_ARRAY_BUFFER_ARB, VBO);
+      glBindBufferARB(GL_ARRAY_BUFFER_ARB, VBO);
       vertPtr = (void *) 0;
       tex0Ptr = (void *) sizeof(VertCoords);
       tex1Ptr = (void *) (sizeof(VertCoords) + sizeof(Tex0Coords));
    }
    else {
-      glBindBufferARB_func(GL_ARRAY_BUFFER_ARB, 0);
+      glBindBufferARB(GL_ARRAY_BUFFER_ARB, 0);
       vertPtr = VertCoords;
       tex0Ptr = Tex0Coords;
       tex1Ptr = Tex1Coords;
    }
 
    if (VertCoord_attr >= 0) {
-<<<<<<< HEAD
-      glVertexAttribPointer_func(VertCoord_attr, 2, GL_FLOAT, GL_FALSE,
-                                 0, vertPtr);
-      glEnableVertexAttribArray_func(VertCoord_attr);
-=======
       glVertexAttribPointer(VertCoord_attr, 2, GL_FLOAT, GL_FALSE,
                                  0, VertCoords);
       glEnableVertexAttribArray(VertCoord_attr);
->>>>>>> cd10996d
    }
    else {
       glVertexPointer(2, GL_FLOAT, 0, vertPtr);
       glEnableClientState(GL_VERTEX_ARRAY);
    }
 
-<<<<<<< HEAD
-   glVertexAttribPointer_func(TexCoord0_attr, 2, GL_FLOAT, GL_FALSE,
-                              0, tex0Ptr);
-   glEnableVertexAttribArray_func(TexCoord0_attr);
-
-   glVertexAttribPointer_func(TexCoord1_attr, 2, GL_FLOAT, GL_FALSE,
-                              0, tex1Ptr);
-   glEnableVertexAttribArray_func(TexCoord1_attr);
-=======
    glVertexAttribPointer(TexCoord0_attr, 2, GL_FLOAT, GL_FALSE,
                               0, Tex0Coords);
    glEnableVertexAttribArray(TexCoord0_attr);
@@ -164,11 +149,10 @@
    glVertexAttribPointer(TexCoord1_attr, 2, GL_FLOAT, GL_FALSE,
                               0, Tex1Coords);
    glEnableVertexAttribArray(TexCoord1_attr);
->>>>>>> cd10996d
 
    glDrawArrays(GL_TRIANGLE_FAN, 0, 4);
 
-   glBindBufferARB_func(GL_ARRAY_BUFFER_ARB, 0);
+   glBindBufferARB(GL_ARRAY_BUFFER_ARB, 0);
 }
 
 
@@ -389,16 +373,12 @@
       /*exit(1);*/
    }
    printf("GL_RENDERER = %s\n",(const char *) glGetString(GL_RENDERER));
-<<<<<<< HEAD
    printf("Usage:\n");
    printf("  a     - toggle arrays vs. immediate mode rendering\n");
    printf("  v     - toggle VBO usage for array rendering\n");
    printf("  z/Z   - change viewing distance\n");
    printf("  SPACE - toggle animation\n");
    printf("  Esc   - exit\n");
-   GetExtensionFuncs();
-=======
->>>>>>> cd10996d
 
    InitTextures();
    InitPrograms();
